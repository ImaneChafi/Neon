--- conflicted
+++ resolved
@@ -1,12 +1,9 @@
-<<<<<<< HEAD
-export default function GroupingHandler (neonView) {
-=======
 /** Handles grouping of neumes.
  * @constructor
+ * @param {NeonView} neonView - The NeonView parent object.
  */
-function GroupingHandler () {
+function GroupingHandler (neonView) {
 
->>>>>>> 92d87b25
     //TODO: CHANGE NAVABAR-LINK TO PROPER ICON//
     function triggerGrouping (type) {
         $("#moreEdit").removeClass("is-invisible");
