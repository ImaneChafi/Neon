export default function Select (dragHandler) {
    selectListeners();
    //Selection mode toggle
    function selectListeners() {
        var classesToSelect = ".nc, .clef, .custos";
        $("#selByNeume").on("click", function(){
            if ($("#selByNc").hasClass("is-active")){
                $("#selByNc").toggleClass('is-active');
                $("#selByNeume").toggleClass('is-active');
            }           
        });

        $("#selByNc").on("click", function(){
            if ($("#selByNeume").hasClass("is-active")){
                $("#selByNeume").toggleClass('is-active');
                $("#selByNc").toggleClass('is-active');
            } 
        });

        //Activating selected neumes
        $(classesToSelect).on("mousedown", function() {
            var isNc= $(this).hasClass("nc");
            if ($("#selByNeume").hasClass("is-active") && isNc){
                if(!$(this).hasClass("selected")){
                    unselect();
                    $(this).attr("fill", "#d00");
                    $(this).addClass("selected");
                    var siblings = Array.from($(this).siblings());
                    siblings.forEach(el => {
                        if(!$(el).hasClass("selected")){
                            $(el).attr("fill", "#d00");
                            $(el).addClass("selected");
                        }   
                    }) 
                    if(siblings.length != 0){
                        triggerNeumeActions();  
                    }     
                    else{
                        triggerNcActions();
                    }          
                    dragHandler.dragInit();   
                }
            }
            else if ($("#selByNc").hasClass("is-active") || !isNc){
                if(!$(this).hasClass("selected")){
                    unselect();
                    $(this).attr("fill", "#d00");
                    $(this).addClass("selected");
                    triggerNcActions();
                    dragHandler.dragInit();
                }
            }
            else {
                console.log("error: selection mode not activated");
            }
        })

<<<<<<< HEAD
        // click away listeners
        $(document.body).on("click", function(e) {
            endOptionsSelection();
=======
        // // click away listeners

        $("body").on("click keydown", (evt) => {
            if (evt.type === "keydown" && evt.key !== "Escape") return;
>>>>>>> 170aab22
            unselect();
        })

        $(classesToSelect).on("click", function(e){
            e.stopPropagation();
        })

<<<<<<< HEAD
        $("#moreEdit").on("click", function(e) {
            e.stopPropagation();
        })

        d3.select("body")
            .on("keydown", function() {
                if (d3.event.key == "Escape") {
                    unselect();
                    endOptionsSelection()
                }
            })

=======
>>>>>>> 170aab22
        function unselect() {
            var els = $(".selected");
            for (var i=0; i<els.length; i++){
                $(els[i]).removeClass("selected").attr("fill", null);
            }
        }
    }

    //TODO: CHANGE NAVABAR-LINK TO PROPER ICON//
    function triggerNcActions() {
        endOptionsSelection();
        $("#moreEdit").removeClass("is-invisible");
        $("#moreEdit").append(
            "<label>Change Head Shape:&nbsp;</label>" +
            "<div id='drop_select' class='dropdown'>" +
            "<div class='dropdown-trigger'>" +
            "<button id='select-options' class='button navbar-link' aria-haspopup='true' aria-controls='dropdown-menu'>" +
            "<span>Head Shapes</span><span class='icon is-small'>" +
            "<i class=''></i></span></button></div>" +
            "<div class='dropdown-menu' id='dropdown-menu' role='menu'>" +
            "<div class='dropdown-content'>" +
            "<a id='Punctum' class='dropdown-item'>Punctum</a>" +
            "<a id='Virga' class='dropdown-item'>Virga</a>" +
            "<a id='Inclinatum' class='dropdown-item'>Inclinatum</a></div></div></div>"
        );

        initOptionsListeners();
    }
    //TODO: CHANGE NAVABAR-LINK TO PROPER ICON//
    function triggerNeumeActions() {
        endOptionsSelection()
        $("#moreEdit").removeClass("is-invisible");
        $("#moreEdit").append(
            "<label>Change Grouping:&nbsp;</label>" +
            "<div id='drop_select' class='dropdown'>" +
            "<div class='dropdown-trigger'>" +
            "<button id='select-options' class='button navbar-link' aria-haspopup='true' aria-controls='dropdown-menu'>" +
            "<span>Groupings</span><span class='icon is-small'>" +
            "<i class=''></i></span></button></div>" +
            "<div class='dropdown-menu' id='dropdown-menu' role='menu'>" +
            "<div class='dropdown-content'>" +
            "<a id='Torculus' class='dropdown-item'>Torculus</a></div></div></div>" +
            "<div><p class='control'>" +
            "<button class='button' id='ungroup'>Ungroup</button></p></div>"
        );

        initOptionsListeners();
    }

    function endOptionsSelection () {
        $("#moreEdit").empty();
        $("#moreEdit").addClass("is-invisible");
    }

    function initOptionsListeners(){
        $("#drop_select").on("click", function() {
            $(this).toggleClass("is-active");
        })
    }

    Select.prototype.selectListeners = selectListeners;
}<|MERGE_RESOLUTION|>--- conflicted
+++ resolved
@@ -55,16 +55,10 @@
             }
         })
 
-<<<<<<< HEAD
         // click away listeners
-        $(document.body).on("click", function(e) {
-            endOptionsSelection();
-=======
-        // // click away listeners
-
         $("body").on("click keydown", (evt) => {
             if (evt.type === "keydown" && evt.key !== "Escape") return;
->>>>>>> 170aab22
+            endOptionsSelection();
             unselect();
         })
 
@@ -72,21 +66,10 @@
             e.stopPropagation();
         })
 
-<<<<<<< HEAD
         $("#moreEdit").on("click", function(e) {
             e.stopPropagation();
         })
 
-        d3.select("body")
-            .on("keydown", function() {
-                if (d3.event.key == "Escape") {
-                    unselect();
-                    endOptionsSelection()
-                }
-            })
-
-=======
->>>>>>> 170aab22
         function unselect() {
             var els = $(".selected");
             for (var i=0; i<els.length; i++){
