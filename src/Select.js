/** @module Select */

import * as Color from "./Color.js";
import * as Contents from "./Contents.js";
import * as Controls from "./Controls.js";
import * as Grouping from "./Grouping.js";
import * as SelectOptions from "./SelectOptions.js";

/**
 * Handle click selection and mark elements as selected.
 * @constructor
 * @param {DragHandler} dragHandler - An instantiated DragHandler object.
 * @param {NeonView} neonView - The NeonView parent.
 */
<<<<<<< HEAD
function Select (neonView, dragHandler, selectOptions) {
=======
export function ClickSelect (dragHandler, neonView) {
>>>>>>> c077ea85
    var lastSelect = new Array(0);
    selectListeners();
    
    //Selection mode toggle
    function selectListeners() {
        var classesToSelect = ".nc, .clef, .custos";
        Controls.initSelectionButtons();

        //Activating selected neumes
        $(classesToSelect).on("click", function() {
            var isNc= $(this).hasClass("nc");
            if(!isNc && !($("#selByStaff").hasClass("is-active"))){
                if ($(this).hasClass("clef")){
                    selectClefs(this, dragHandler);
                }
                else if($(this).hasClass("custos")){
                    selectNcs(this, dragHandler, lastSelect);
                }
            }
            else if ($("#selBySyl").hasClass("is-active") && isNc) {
                var neumeParent = $(this).parent();
                if($(neumeParent).hasClass("neume")){
                    var parentSiblings = Array.from($(neumeParent).siblings());
                    if(parentSiblings.length != 0){
                        selectSyl(neumeParent);
                    }
                    else{
                        selectNeumes(this, dragHandler);
                    }
                }
                else{
                    console.log("Error: parent should be neume.");
                }
            }
            else if ($("#selByNeume").hasClass("is-active") && isNc){
                var siblings = Array.from($(this).siblings());
                if(siblings.length != 0) {
                    selectNeumes(this, dragHandler);
                }
                else{
                    selectNcs(this, dragHandler, lastSelect);
                }            
            }
            else if ($("#selByNc").hasClass("is-active") && isNc){
                selectNcs(this, dragHandler, lastSelect);
            }
            else if ($("#selByStaff").hasClass("is-active")) {
                var staff = $(this).parents(".staff");
                if (!staff.hasClass("selected")) {
                    unselect();
                    staff.addClass("selected");
                    Color.highlight(staff[0], "#d00");
                    SelectOptions.triggerStaffActions();
                    dragHandler.dragInit();
                }
            }
            else {
                console.log("error: selection mode not activated");
                return;
            }
            lastSelect = Array.from($(".selected"));
        })

        // click away listeners
        $("body").on("keydown", (evt) => { // click
            if (evt.type === "keydown" && evt.key !== "Escape") return;
            SelectOptions.endOptionsSelection();
            unselect();
        })

        $(classesToSelect).on("click", function(e){
            e.stopPropagation();
        })

        $("#moreEdit").on("click", function(e) {
            e.stopPropagation();
        })
    }
    ClickSelect.prototype.selectListeners = selectListeners;
}

/**
 * Handle dragging to select musical elements and staves.
 * @constructor
 * @param {DragHandler} dragHandler - Instantiated DragHandler object.
 * @param {module:Zoom~ZoomHandler} zoomHandler - Instantiated ZoomHandler object.
 * @param {NeonView} neonView - NeonView parent.
 */
export function DragSelect (dragHandler, zoomHandler, neonView) {
    var initialX = 0;
    var initialY = 0;
    var panning = false;
    var dragSelecting = false;

    var canvas = d3.select("#svg_group");

    canvas.call(
        d3.drag()
            .on("start", selStart)
            .on("drag", selecting)
            .on("end", selEnd)
    );

    /**
     * Start drag selecting musical elements.
     */
    function selStart(){
        var editing = false;
        var insertEls = Array.from(d3.selectAll(".insertel")._groups[0]);
        insertEls.forEach(el => {
            if ($(el).hasClass("is-active")){
                editing = true;
            }
        })
        if (d3.event.sourceEvent.target.nodeName != "use" && !editing){
            if(!d3.event.sourceEvent.shiftKey){
                unselect();
                dragSelecting = true;
                var initialP = d3.mouse(this);
                initialX = initialP[0];
                initialY = initialP[1];
                initRect(initialX, initialY);
            }
            else {
                panning = true;
                zoomHandler.startDrag();
            }    
        }
        editing = false;
    }

    /**
     * Action to run while the drag select continues. Updates the rectangle.
     */
    function selecting(){
        if(!panning && dragSelecting){
            var currentPt = d3.mouse(this);
            var curX = currentPt[0];
            var curY = currentPt[1];
            
            var newX = curX<initialX?curX:initialX;
            var newY = curY<initialY?curY:initialY;
            var width = curX<initialX?initialX-curX:curX-initialX;
            var height = curY<initialY?initialY-curY:curY-initialY;

            updateRect(newX, newY, width, height);
        }
        else if(panning){
            zoomHandler.dragging();
        }
    }

    /**
     * Finish the selection and mark elements within the rectangle as being selected.
     */
    function selEnd(){
        if(!panning && dragSelecting){
            var rx = parseInt($("#selectRect").attr("x"));
            var ry = parseInt($("#selectRect").attr("y"));
            var lx = parseInt($("#selectRect").attr("x")) + parseInt($("#selectRect").attr("width"));
            var ly = parseInt($("#selectRect").attr("y")) + parseInt($("#selectRect").attr("height"));

            var nc;
            if ($("#selByStaff").hasClass("is-active")) {
                nc = d3.selectAll("use, .staff")._groups[0];
            } else {
                nc = d3.selectAll("use")._groups[0];
            }
            var els = Array.from(nc);
            
            var elements = els.filter(function(d){
                var elX, elY;
                if (d.tagName === "use") {
                    elX = d.x.baseVal.value;
                    elY = d.y.baseVal.value;
                } else {
                    elX = d.getBBox().x;
                    elY = d.getBBox().y;
                }
                return elX > rx && elX < lx  && elY > ry && elY < ly;
            });

            var syls = [];
            var neumes = [];
            var ncs = [];
            var notNeumes = [];

            elements.forEach(el => {
                var firstParent = $(el).parent()[0];
                var isNc = $(firstParent).hasClass("nc");

                if (isNc) {
                    ncs.push(firstParent);

                    var neume = $(firstParent).parent()[0];
                    if (!neumes.includes(neume)) {
                        neumes.push(neume);
                    }

                    var syl = $(neume).parent()[0];
                    if (!syls.includes(syl)) {
                        syls.push(syl);
                    }
                }
                else {
                    notNeumes.push(firstParent);
                }
            });

            var selectMode = null;
            var tabs = Array.from($(".sel-by"));
            tabs.forEach(tab => {
                if ($(tab).hasClass("is-active")) {
                    selectMode = $(tab)[0].id;
                }
            });

            if (selectMode == "selByStaff") {
                var toSelect = [];
                elements.forEach(el => {
                    if (el.tagName === "use") {
                        toSelect.push($(el).parents(".staff")[0]);
                    } else {
                        toSelect.push(el);
                    }
                });
                toSelect.forEach(elem => {
                    Color.highlight(elem, "#d00");
                    $(elem).addClass("selected");
                });
                SelectOptions.triggerStaffActions();
            }
            else if (selectMode === "selBySyl") {
                var noClefOrCustos = selectNn(notNeumes);
                syls.forEach(s => {
                    select(s);
                });
                if (syls.length > 1 && noClefOrCustos) {
                    Grouping.triggerGrouping("syl");
                }
                else if (syls.length === 1 && noClefOrCustos) {
                    SelectOptions.triggerSylActions();
                }
                else {
                    console.log("Warning: no selection made");
                }
            }
            else if (selectMode === "selByNeume") {
                var noClefOrCustos = selectNn(notNeumes);
                neumes.forEach(n => {
                    select(n);
                });
                if (neumes.length > 1 && noClefOrCustos) {
                    Grouping.triggerGrouping("neume");
                }
                else if (neumes.length == 1 && noClefOrCustos) {
                    SelectOptions.triggerNeumeActions();
                }
                else {
                    console.log("no selection made");
                }
            }
            else if (selectMode === "selByNc") {
                var noClefOrCustos = selectNn(notNeumes);
                ncs.forEach(nc => {
                    select(nc);
                });
                if (ncs.length > 1 && noClefOrCustos) {
                    Grouping.triggerGrouping("nc");
                }
                else if (ncs.length === 1 && noClefOrCustos) {
                    SelectOptions.triggerNcActions();
                }
                else {
                    console.log("Warning: no selection made");
                }
            }
            dragHandler.dragInit();
            d3.selectAll("#selectRect").remove();
            dragSelecting = false;
        }
        panning = false;
    }

    /**
     * Create an initial dragging rectangle.
     * @param {number} ulx - The upper left x-position of the new rectangle.
     * @param {number} uly - The upper left y-position of the new rectangle.
     */
    function initRect(ulx, uly){
        canvas.append("rect")
            .attr("x", ulx)
            .attr("y", uly)
            .attr("width", 0)
            .attr("height", 0)
            .attr("id", "selectRect")
            .attr("stroke", "black")
            .attr("stroke-width", 7)
            .attr("fill", "none");
    }

    /**
     * Update the dragging rectangle.
     * @param {number} newX - The new ulx.
     * @param {number} newY - The new uly.
     * @param {number} currentWidth - The width of the rectangle in pixels.
     * @param {number} currentHeight - The height of the rectangle in pixels.
     */
    function updateRect(newX, newY, currentWidth, currentHeight){
        d3.select("#selectRect")
            .attr("x", newX)
            .attr("y", newY)
            .attr("width", currentWidth)
            .attr("height", currentHeight)
    }

    /**
     * Select not neume elements.
     * @param {object[]} notNeumes - An array of not neumes elements.
     */
    function selectNn(notNeumes) {
        if (notNeumes.length > 0) {
            notNeumes.forEach(nn => {
                select(nn);
            });
            return false;
        } else {
            return true;
        }
    }
}

/**
 * Unselect all selected elements and run undo any extra
 * actions.
 */
function unselect() {
    var selected = $(".selected");
    for (var i=0; i < selected.length; i++) {
        if ($(selected[i]).hasClass("staff")) {
            $(selected[i]).removeClass("selected");
            Color.unhighlight(selected[i]);
        } else {
            $(selected[i]).removeClass("selected").attr("fill", null);
        }
    }
    if (!$("#selByStaff").hasClass("is-active")) {
        Grouping.endGroupingSelection();
    }
    if ($("#highlightStaves").is(":checked")) {
        Color.setStaffHighlight();
    }
}

/**
 * Generic select function.
 */
function select(el) {
    if (!$(el).hasClass("selected")) {
        $(el).attr("fill", "#d00");
        $(el).addClass("selected");
    }
}

/**
 * Select a syllable.
 * @param {SVGSVGElement} el - The nc element whose syllable to select.
 * @param {DragHandler} dragHandler - An instantiated DragHandler.
 */
function selectSyl(el, dragHandler) {
    if(!$(el).parent().hasClass("selected")){
        unselect();
        select($(el).parent());
        SelectOptions.triggerSylActions(); 
        dragHandler.dragInit(); 
    }
}

/**
 * Select a neume.
 * @param {SVGSVGElement} el - The nc element whose neume to select.
 * @param {DragHandler} dragHandler - An instantiated DragHandler.
 */
function selectNeumes(el, dragHandler) {
    if(!$(el).parent().hasClass("selected")){
        unselect();
        select($(el).parent());
        SelectOptions.triggerNeumeActions(); 
        dragHandler.dragInit(); 
    } 
}

/**
 * Select an nc.
 * @param {SVGSVGElement} el - The nc element to select.
 * @param {DragHandler} dragHandler - An instantiated DragHandler.
 * @param {Array.SVGSVGElement} lastSelect - An array of the last selected elements.
 */
function selectNcs(el, dragHandler, lastSelect) {
    if(!$(el).hasClass("selected")){
        unselect();
        select(el);
        SelectOptions.triggerNcActions(lastSelect);
        dragHandler.dragInit();
    }
}

/**
 * Select a clef.
 * @param {SVGSVGElement} el - The clef element to select.
 * @param {DragHandler} dragHandler - An instantiated DragHandler.
 */
function selectClefs(el, dragHandler){
    if(!$(el).hasClass("selected")){
        unselect();
        select(el);
        SelectOptions.triggerClefActions();
        dragHandler.dragInit();
    }
}

<|MERGE_RESOLUTION|>--- conflicted
+++ resolved
@@ -12,11 +12,7 @@
  * @param {DragHandler} dragHandler - An instantiated DragHandler object.
  * @param {NeonView} neonView - The NeonView parent.
  */
-<<<<<<< HEAD
-function Select (neonView, dragHandler, selectOptions) {
-=======
 export function ClickSelect (dragHandler, neonView) {
->>>>>>> c077ea85
     var lastSelect = new Array(0);
     selectListeners();
     
