--- conflicted
+++ resolved
@@ -10,31 +10,14 @@
  * @constructor
  * @param {DragHandler} dragHandler - An instantiated DragHandler object.
  */
-<<<<<<< HEAD
 export function ClickSelect (dragHandler, neonView) {
-=======
-function Select (dragHandler, selectOptions) {
->>>>>>> 321604fa
     var lastSelect = new Array(0);
     selectListeners();
     
     //Selection mode toggle
     function selectListeners() {
         var classesToSelect = ".nc, .clef, .custos";
-<<<<<<< HEAD
         Controls.initSelectionButtons();
-=======
-        $(".sel-by").on("click", function() {
-            var tabs = Array.from($(".sel-by"));
-            tabs.forEach(el => {
-                if($(el).hasClass("is-active")){
-                    $(el).toggleClass("is-active");
-                }
-            })
-
-            $(this).toggleClass("is-active");
-        });
->>>>>>> 321604fa
 
         //Activating selected neumes
         $(classesToSelect).on("click", function() {
@@ -55,20 +38,6 @@
                         selectSyl(neumeParent);
                     }
                     else{
-<<<<<<< HEAD
-                        triggerNcActions(neonView);
-                    }          
-                    dragHandler.dragInit();   
-                }
-            }
-            else if ($("#selByNc").hasClass("is-active") || !(isNc || $("#selByStaff").hasClass("is-active"))){
-                if(!$(this).hasClass("selected")){
-                    unselect();
-                    $(this).attr("fill", "#d00");
-                    $(this).addClass("selected");
-                    triggerNcActions(neonView);
-                    dragHandler.dragInit();
-=======
                         selectNeumes(this);
                     }
                 }
@@ -80,7 +49,6 @@
                 var siblings = Array.from($(this).siblings());
                 if(siblings.length != 0) {
                     selectNeumes(this);
->>>>>>> 321604fa
                 }
                 else{
                     selectNcs(this);
@@ -94,13 +62,8 @@
                 if (!staff.hasClass("selected")) {
                     unselect();
                     staff.addClass("selected");
-<<<<<<< HEAD
                     Color.highlight(staff[0], "#d00");
                     triggerStaffActions(neonView);
-=======
-                    highlight(staff[0], "#d00");
-                    selectOptions.triggerStaffActions(neonView);
->>>>>>> 321604fa
                     dragHandler.dragInit();
                 }
             }
@@ -125,7 +88,6 @@
         $("#moreEdit").on("click", function(e) {
             e.stopPropagation();
         })
-<<<<<<< HEAD
     }
     ClickSelect.prototype.selectListeners = selectListeners;
 }
@@ -218,73 +180,70 @@
     endOptionsSelection()
     $("#moreEdit").removeClass("is-invisible");
     $("#moreEdit").append(Contents.neumeActionContents);
-=======
-
-        //General select and unselect functions
-        function select(el) {
-            $(el).attr("fill", "#d00");
-            $(el).addClass("selected");
-        }
-
-        function unselect() {
-            var els = $(".selected");
-            for (var i=0; i<els.length; i++){
-                if ($(els[i]).hasClass("staff")) {
-                    $(els[i]).removeClass("selected");
-                    unhighlight(els[i]);
-                } else {
-                    $(els[i]).removeClass("selected").attr("fill", null);
-                }
-            }
-
-            if ($("#highlightStaves").is(":checked")) {
-                let color = new ColorStaves();
-                color.setColor();
-            }
-        }
-
-        //Specific select functions
-        function selectSyl(el) {
-            if(!$(el).parent().hasClass("selected")){
-                unselect();
-                select($(el).parent());
-                selectOptions.triggerSylActions(); 
-                dragHandler.dragInit(); 
-            }
-        }
-
-        function selectNeumes(el) {
-            if(!$(el).parent().hasClass("selected")){
-                unselect();
-                select($(el).parent());
-                selectOptions.triggerNeumeActions(); 
-                dragHandler.dragInit(); 
-            } 
-        }
-        function selectNcs(el) {
-            if(!$(el).hasClass("selected")){
-                unselect();
-                select(el);
-                selectOptions.triggerNcActions(lastSelect);
-                dragHandler.dragInit();
-            }
-        }
-
-        function selectClefs(el){
-            if(!$(el).hasClass("selected")){
-                unselect();
-                select(el);
-                selectOptions.triggerClefActions();
-                dragHandler.dragInit();
-            }
-        }
-    }
->>>>>>> 321604fa
-
     initOptionsListeners();
 }
 
-<<<<<<< HEAD
+    //General select and unselect functions
+    function select(el) {
+        $(el).attr("fill", "#d00");
+        $(el).addClass("selected");
+    }
+
+    function unselect() {
+        var els = $(".selected");
+        for (var i=0; i<els.length; i++){
+            if ($(els[i]).hasClass("staff")) {
+                $(els[i]).removeClass("selected");
+                unhighlight(els[i]);
+            } else {
+                $(els[i]).removeClass("selected").attr("fill", null);
+            }
+        }
+
+        if ($("#highlightStaves").is(":checked")) {
+            let color = new ColorStaves();
+            color.setColor();
+        }
+    }
+
+    //Specific select functions
+    function selectSyl(el) {
+        if(!$(el).parent().hasClass("selected")){
+            unselect();
+            select($(el).parent());
+            selectOptions.triggerSylActions(); 
+            dragHandler.dragInit(); 
+        }
+    }
+
+    function selectNeumes(el) {
+        if(!$(el).parent().hasClass("selected")){
+            unselect();
+            select($(el).parent());
+            selectOptions.triggerNeumeActions(); 
+            dragHandler.dragInit(); 
+        } 
+    }
+    function selectNcs(el) {
+        if(!$(el).hasClass("selected")){
+            unselect();
+            select(el);
+            selectOptions.triggerNcActions(lastSelect);
+            dragHandler.dragInit();
+        }
+    }
+
+    function selectClefs(el){
+        if(!$(el).hasClass("selected")){
+            unselect();
+            select(el);
+            selectOptions.triggerClefActions();
+            dragHandler.dragInit();
+        }
+    }
+}
+
+
 function triggerStaffActions(neonView) {
     endOptionsSelection();
     $("#moreEdit").removeClass("is-invisible");
@@ -524,7 +483,4 @@
     if ($("#highlightStaves").is(":checked")) {
         Color.setStaffHighlight();
     }
-}
-=======
-export {Select as default};
->>>>>>> 321604fa
+}