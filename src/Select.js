--- conflicted
+++ resolved
@@ -12,11 +12,7 @@
  * @param {DragHandler} dragHandler - An instantiated DragHandler object.
  * @param {NeonView} neonView - The NeonView parent.
  */
-<<<<<<< HEAD
-export function ClickSelect (dragHandler, neonView, neon) {
-=======
-export function ClickSelect (dragHandler, zoomHandler, neonView) {
->>>>>>> 387ec787
+export function ClickSelect (dragHandler, zoomHandler, neonView, neon) {
     selectListeners();
 
     //Selection mode toggle
@@ -36,13 +32,10 @@
                         selectClefs(this, dragHandler);
                     }
                     else if($(this).parent().hasClass("custos")){
-                        selectNcs(this, dragHandler);
-                    }
-                }
-<<<<<<< HEAD
-                else if($(this).parent().hasClass("custos")){
-                    selectNcs(this, dragHandler, neon);
-=======
+                        selectNcs(this, dragHandler, neon);
+                    }
+                }
+
                 else if ($("#selBySyl").hasClass("is-active") && isNc) {
                     var ncParent = $(this).parent();
                     var neumeParent = $(this).parent().parent();
@@ -57,14 +50,13 @@
                                 selectNeumes(this, dragHandler);
                             }
                             else{
-                                selectNcs(this, dragHandler);
+                                selectNcs(this, dragHandler, neon);
                             }
                         }
                     }
                     else{
                         console.log("Error: parent should be neume.");
                     }
->>>>>>> 387ec787
                 }
                 else if ($("#selByNeume").hasClass("is-active") && isNc){
                     var siblings = Array.from($(this).parent().siblings());
@@ -72,7 +64,6 @@
                         selectNeumes(this, dragHandler);
                     }
                     else{
-<<<<<<< HEAD
                         var ncSiblings = Array.from($(ncParent).siblings(".nc"));
                         if(ncSiblings != 0){
                             selectNeumes(this, dragHandler);
@@ -80,13 +71,10 @@
                         else{
                             selectNcs(this, dragHandler, neon);
                         }  
-=======
-                        selectNcs(this, dragHandler);
->>>>>>> 387ec787
                     }
                 }
                 else if ($("#selByNc").hasClass("is-active") && isNc){
-                    selectNcs(this, dragHandler);
+                    selectNcs(this, dragHandler, neon);
                 }
                 else if ($("#selByStaff").hasClass("is-active")) {
                     var staff = $(this).parents(".staff");
@@ -98,18 +86,6 @@
                         dragHandler.dragInit();
                     }
                 }
-<<<<<<< HEAD
-                else{
-                    selectNcs(this, dragHandler, neon);
-                }
-            }
-            else if ($("#selByNc").hasClass("is-active") && isNc){
-                selectNcs(this, dragHandler, neon);
-            }
-            else if ($("#selByStaff").hasClass("is-active")) {
-                var staff = $(this).parents(".staff");
-                if (!staff.hasClass("selected")) {
-=======
                 else {
                     console.log("error: selection mode not activated");
                     return;
@@ -154,7 +130,6 @@
 
                 var staff = selectedStaves[0];
                 if (!$(staff).hasClass("selected")) {
->>>>>>> 387ec787
                     unselect();
                     $(staff).addClass("selected");
                     Color.highlight(staff, "#d00");
@@ -645,7 +620,7 @@
             }
             else{
                 var nextNc = $(parent).next();
-                if(isLigature(nectNc)){
+                if(isLigature(nextNc, neon)){
                     select(nextNc);
                 }
                 else{
