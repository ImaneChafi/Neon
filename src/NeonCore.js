import * as Validation from './Validation.js';
import VerovioWrapper from './VerovioWrapper.js';
import PouchDb from 'pouchdb';
const uuid = require('uuid/v4');

/**
 * The core component of Neon. This manages the database,
 * the verovio toolkit, the cache, and undo/redo stacks.
 */
class NeonCore {
  /**
   * Constructor for NeonCore
   * @param {object} manifest - The manifest to load.
   * @returns {object} A NeonCore object.
   */
  constructor (manifest) {
    /**
     * A wrapper for the Verovio Web Worker.
     * @type {object}
     */
    this.verovioWrapper = new VerovioWrapper();
    Validation.init();

    /**
     * Stacks of previous MEI files representing actions that can be undone for each page.
     * @type {Map.<string, Array.<string>>}
     */
    this.undoStacks = new Map();

    /**
     * Stacks of previous MEI files representing actions that can be redone for each page.
     * @type {Map.<string, Array.<string>>}
     */
    this.redoStacks = new Map();

    /**
     * A cache entry.
     * @typedef {Object} CacheEntry
     * @property {boolean} dirty - If the entry has been modified since being fetched from the database.
     * @property {string} mei - The MEI data for the page.
     * @property {SVGSVGElement} svg - The rendered SVG for the page.
     */

    /**
     * A cache mapping a page URI to a {@link CacheEntry}.
     * @type {Map.<string, CacheEntry>}
     */
    this.neonCache = new Map();

    this.parser = new window.DOMParser();

    this.db = new PouchDb('Neon');

    this.blankPages = [];

    // Add each MEI to the database
    this.manifest = manifest;
    this.annotations = manifest.mei_annotations;
    this.lastPageLoaded = '';
  }

  /**
   * Initialize the PouchDb database based on the provided manifest.
   * If a newer version already exists in the database, this will
   * not update the database unless forced.
   * @param {boolean} force - If a database update should be forced.
   * @returns {boolean}
   */
  async initDb (force = false) {
    // Check for existing manifest
    let response = await new Promise((resolve, reject) => {
      this.db.get(this.manifest['@id']).catch(err => {
        if (err.name === 'not_found') {
          // This is a new document.
          let doc = {
            _id: this.manifest['@id'],
            timestamp: this.manifest.timestamp,
            image: this.manifest.image,
            title: this.manifest.title,
            annotations: []
          };
          this.annotations.forEach(annotation => {
            doc.annotations.push(annotation.id);
          });
          return doc;
        } else {
          console.error(err);
          return reject(err);
        }
      }).then(async doc => {
        // Check if doc timestamp is newer than manifest
        let docTime = (new Date(doc.timestamp)).getTime();
        let manTime = (new Date(this.manifest.timestamp)).getTime();
        if (docTime > manTime) {
          if (!force) {
            // Fill annotations list with db annotations
            this.annotations = [];
            doc.annotations.forEach(async id => {
              await this.db.get(id).then(annotation => {
                this.annotations.push({
                  id: annotation._id,
                  type: 'Annotation',
                  body: annotation.body,
                  target: annotation.target
                });
              }).catch(err => {
                console.error(err);
              });
            });
            return resolve(false);
          }
        }
        for (let annotation of this.annotations) {
          // Add annotations to database
          await this.db.get(annotation.id).catch(err => {
            if (err.name === 'not_found') {
              return {
                _id: annotation.id
              };
            } else {
              console.error(err);
              return reject(err);
            }
          }).then(newAnnotation => {
            newAnnotation.body = annotation.body;
            newAnnotation.target = annotation.target;
            return this.db.put(newAnnotation);
          }).catch(err => {
            reject(err);
            console.error(err);
          });
        }
        return this.db.put(doc);
      }).then(() => {
        return resolve(true);
      }).catch(err => {
        reject(err);
        console.error(err);
      });
    });

    return response;
  }

  /**
   * Load a page into the verovio toolkit. This will fetch the
   * page from the cache or from the database.
   * @param {string} pageURI - The URI of the selected page.
   * @returns {Promise} A promise that resolves to the cache entry.
   */
  loadPage (pageURI) {
    return new Promise((resolve, reject) => {
      if (this.lastPageLoaded === pageURI && this.neonCache.has(pageURI)) {
        resolve(this.neonCache.get(pageURI));
      } else if (this.neonCache.has(pageURI)) {
        this.loadData(pageURI, this.neonCache.get(pageURI).mei).then(() => {
          resolve(this.neonCache.get(pageURI));
        });
      } else if (this.blankPages.includes(pageURI)) {
        Validation.blankPage();
        let e = new Error('No MEI file for page ' + pageURI);
        e.name = 'missing_mei';
        reject(e);
      } else {
        // Find annotation
        let annotation = this.annotations.find(elem => {
          return elem.target === pageURI;
        });
        if (annotation) {
          window.fetch(annotation.body).then(response => {
            if (response.ok) {
              return response.text();
            } else {
              throw new Error(response.statusText);
            }
          }).then(data => {
            this.loadData(pageURI, data).then(() => {
              resolve(this.neonCache.get(pageURI));
            });
          }).catch(err => {
            reject(err);
          });
        } else {
          Validation.blankPage();
          this.blankPages.push(pageURI);
        }
      }
    });
  }

  /**
   * Load data into the verovio toolkit and update the cache.
   * @param {string} pageURI - The URI of the selected page.
   * @param {string} data - The MEI of the page as a string.
   * @param {boolean} [dirty] - If the cache entry should be marked as dirty. Defaults to false.
   * @returns {Promise} promise that resolves when this action is done
   */
  loadData (pageURI, data, dirty = false) {
    Validation.sendForValidation(data);
    this.lastPageLoaded = pageURI;
    return new Promise((resolve, reject) => {
      let message = {
        id: uuid(),
        action: 'renderData',
        mei: data
      };
      function handle (evt) {
        if (evt.data.id === message.id) {
          let svg = this.parser.parseFromString(
            evt.data.svg,
            'image/svg+xml'
          ).documentElement;
          this.neonCache.set(pageURI, {
            svg: svg,
            mei: data,
            dirty: dirty
          });
          evt.target.removeEventListener('message', handle);
          resolve();
        }
      }
      this.verovioWrapper.addEventListener('message', handle.bind(this));
      this.verovioWrapper.postMessage(message);
    });
  }

  /**
   * Get the SVG for a specific page number.
   * @param {string} pageURI - The URI of the selected page.
   * @returns {Promise} A promise that resolves to the SVG.
   */
  getSVG (pageURI) {
    return new Promise((resolve, reject) => {
      this.loadPage(pageURI).then((entry) => {
        resolve(entry.svg);
      }).catch((err) => { reject(err); });
    });
  }

  /**
   * Get the MEI for a specific page number.
   * @param {string} pageURI - The URI of the selected page.
   * @returns {Promise} A promise that resolves to the MEI as a string.
   */
  getMEI (pageURI) {
    return new Promise((resolve, reject) => {
      this.loadPage(pageURI).then((entry) => {
        resolve(entry.mei);
      }).catch((err) => { reject(err); });
    });
  }

  /**
   * Get musical element attributes from the verovio toolkit.
   * @param {string} elementId - The unique ID of the musical element.
   * @param {string} pageURI - The URI of the selected page.
   * @returns {Promise} A promise that resolves to the attributes in an object.
   */
  getElementAttr (elementId, pageURI) {
    return new Promise((resolve) => {
      this.loadPage(pageURI).then(() => {
        let message = {
          id: uuid(),
          action: 'getElementAttr',
          elementId: elementId
        };
        this.verovioWrapper.addEventListener('message', function handle (evt) {
          if (evt.data.id === message.id) {
            evt.target.removeEventListener('message', handle);
            resolve(evt.data.attributes);
          }
        });
        this.verovioWrapper.postMessage(message);
      });
    });
  }

  /**
   * Perform an editor action on a specific page.
   * @param {object} action - The editor toolkit action object.
   * @param {string} action.action - The name of the action to perform.
   * @param {object|array} action.param - The parameters of the action(s)
   * @param {string} pageURI - The URI of the selected page.
   * @returns {Promise} Resolves to boolean if the action succeeded or not.
   */
  edit (editorAction, pageURI) {
    let promise;
    if (this.lastPageLoaded === pageURI) {
      promise = Promise.resolve(this.neonCache.get(pageURI));
    } else {
      promise = this.loadPage(pageURI);
    }
<<<<<<< HEAD
    // console.log(promise);
=======

>>>>>>> dadfccdf
    return new Promise((resolve, reject) => {
      promise.then(entry => {
        let currentMEI = entry.mei;
        let message = {
          id: uuid(),
          action: 'edit',
          editorAction: editorAction
        };
        function handle (evt) {
          if (evt.data.id === message.id) {
            if (evt.data.result) {
              if (!this.undoStacks.has(pageURI)) {
                this.undoStacks.set(pageURI, []);
              }
              this.undoStacks.get(pageURI).push(currentMEI);
              this.redoStacks.set(pageURI, []);

              evt.target.removeEventListener('message', handle);
              this.updateCache(pageURI).then(() => { resolve(evt.data.result); });
            }
          }
        }
        this.verovioWrapper.addEventListener('message', handle.bind(this));
        this.verovioWrapper.postMessage(message);
      });
    });
  }

  /**
   * Update contents of the cache using information in verovio toolkit.
   * @param {string} pageURI - Page to be updated in cache.
   * @param {boolean} dirty - If the entry should be marked as dirty
   * @returns {Promise}
   */
  updateCache (pageURI, dirty) {
    return new Promise((resolve, reject) => {
      // Must get MEI and then get SVG then finish.
      var mei, svgText;
      let meiPromise = new Promise((resolve, reject) => {
        let message = {
          id: uuid(),
          action: 'getMEI'
        };
        this.verovioWrapper.addEventListener('message', function handle (evt) {
          if (evt.data.id === message.id) {
            mei = evt.data.mei;
            evt.target.removeEventListener('message', handle);
            resolve();
          }
        });
        this.verovioWrapper.postMessage(message);
      });
      let svgPromise = new Promise((resolve, reject) => {
        let message = {
          id: uuid(),
          action: 'renderToSVG'
        };
        this.verovioWrapper.addEventListener('message', function handle (evt) {
          if (evt.data.id === message.id) {
            svgText = evt.data.svg;
            evt.target.removeEventListener('message', handle);
            resolve();
          }
        });
        this.verovioWrapper.postMessage(message);
      });

      meiPromise.then(() => { return svgPromise; }).then(() => {
        let svg = this.parser.parseFromString(
          svgText,
          'image/svg+xml'
        ).documentElement;
        this.neonCache.set(pageURI, {
          mei: mei,
          svg: svg,
          dirty: dirty
        });
        resolve();
      });
    });
  }

  /**
   * Get the edit info string from the verovio toolkit.
   * @returns {Promise} Promise that resolves to info string
   */
  info (pageURI) {
    let promise;
    if (this.lastPageLoaded === pageURI) {
      promise = Promise.resolve();
    } else {
      promise = this.loadPage(pageURI);
    }
    return new Promise((resolve, reject) => {
      promise.then(() => {
        let message = {
          id: uuid(),
          action: 'editInfo'
        };
        this.verovioWrapper.addEventListener('message', function handle (evt) {
          if (evt.data.id === message.id) {
            evt.target.removeEventListener('message', handle);
            resolve(evt.data.info);
          }
        });
        this.verovioWrapper.postMessage(message);
      });
    });
  }

  /**
   * Undo the last action performed on a specific page.
   * @param {string} pageURI - The URI of the selected page.
   * @returns {Promise} If an action undone.
   */
  undo (pageURI) {
    return new Promise((resolve, reject) => {
      if (this.undoStacks.has(pageURI)) {
        let state = this.undoStacks.get(pageURI).pop();
        if (state !== undefined) {
          this.getMEI(pageURI).then(mei => {
            this.redoStacks.get(pageURI).push(mei);
            return this.loadData(pageURI, state, true);
          }).then(() => {
            resolve(true);
          });
          return;
        }
      }
      resolve(false);
    });
  }

  /**
   * Redo the last action performed on a page.
   * @param {string} pageURI - The zero-indexed page number.
   * @returns {Promise} If an action was redone or not.
   */
  redo (pageURI) {
    return new Promise((resolve, reject) => {
      if (this.redoStacks.has(pageURI)) {
        let state = this.redoStacks.get(pageURI).pop();
        if (state !== undefined) {
          this.getMEI(pageURI).then((mei) => {
            this.undoStacks.get(pageURI).push(mei);
            return this.loadData(pageURI, state, true);
          }).then(() => {
            resolve(true);
          });
          return;
        }
      }
      resolve(false);
    });
  }

  /**
   * Update the PouchDb database stored in the browser.
   * This is based on the data stored in the cache. To save time,
   * only entries marked as dirty will be updated.
   */
  async updateDatabase () {
    let updateTimestamp = false;
    for (let pair of this.neonCache) {
      let key = pair[0];
      let value = pair[1];
      if (value.dirty) {
        updateTimestamp ^= true;
        let index = this.annotations.findIndex(elem => { return elem.target === key; });
        // try to update server with PUT (if applicable
        // only attempt if not a data URI
        let uri;
        if (!this.annotations[index].body.match(/^data:/)) {
          await window.fetch(this.annotations[index].body,
            {
              method: 'PUT',
              headers: { 'Content-Type': 'application/mei+xml' },
              body: value.mei
            }
          ).then(response => {
            if (response.ok) {
              uri = this.annotations[index].body;
            } else {
              uri = 'data:application/mei+xml;base64,' + window.btoa(value.mei);
            }
          }).catch(err => {
            console.error(err);
            console.warn('Falling back to data URI');
            uri = 'data:application/mei+xml;base64,' + window.btoa(value.mei);
          });
        } else {
          uri = 'data:application/mei+xml;base64,' + window.btoa(value.mei);
        }
        // Update URI in annotations, database
        this.annotations[index].body = uri;
        await this.db.get(this.annotations[index].id).then(doc => {
          doc.body = uri;
          return this.db.put(doc);
        }).then(() => {
          value.dirty = false;
        }).catch(err => {
          console.error(err);
        });
      }
    }

    if (updateTimestamp) {
      await this.db.get(this.manifest['@id']).then(doc => {
        doc.timestamp = (new Date()).toISOString();
        return this.db.put(doc);
      }).catch(err => {
        console.error(err);
      });
    }
  }
}

export { NeonCore as default };<|MERGE_RESOLUTION|>--- conflicted
+++ resolved
@@ -290,11 +290,6 @@
     } else {
       promise = this.loadPage(pageURI);
     }
-<<<<<<< HEAD
-    // console.log(promise);
-=======
-
->>>>>>> dadfccdf
     return new Promise((resolve, reject) => {
       promise.then(entry => {
         let currentMEI = entry.mei;
