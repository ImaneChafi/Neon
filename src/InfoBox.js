--- conflicted
+++ resolved
@@ -45,26 +45,14 @@
 
         // Gets the pitches depending on element type and
         switch(elementClass) {
-<<<<<<< HEAD
-            case "neume":
-                // Select neume components of selected neume
-                var ncs = element.children(".nc");
-                var contour = getContour(ncs);
-                if(contour == "Clivis"){
-                    var attr = neon.getElementAttr($(ncs[0])[0].id);
-                    if(attr.ligated){
-                        contour = "Ligature";
-                    }
-=======
         case "neume":
             // Select neume components of selected neume
             var ncs = element.children(".nc");
             var contour = getContour(ncs);
             if(contour == "Clivis"){
                 var attr = neon.getElementAttr($(ncs[0])[0].id);
-                if(attr.ligature){
+                if(attr.ligated){
                     contour = "Ligature";
->>>>>>> d8ba991e
                 }
             }
             var pitches = getPitches(ncs);
