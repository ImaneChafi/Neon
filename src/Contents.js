/** @module Contents */

import PunctumIcon from "./img/punctum.png";
import VirgaIcon from "./img/virga.png";
import DiamondIcon from "./img/diamond.png";
// import WhitePunctumIcon from "./img/white_punct.png";
// import QuilismaIcon from "./img/quilisma.png";
import CustosIcon from "./img/custos.png";
import CClefIcon from "./img/cClef.png";
import FClefIcon from "./img/fClef.png";
import StaffIcon from "./img/staff.png";
// import SmallDivIcon from "./img/smallDiv.png";
// import MinorDivIcon from "./img/minorDiv.png";
// import MajorDivIcon from "./img/majorDiv.png";
// import FinalDivIcon from "./img/finalDiv.png";
import PesIcon from "./img/pes.png";
import ClivisIcon from "./img/clivis.png";
import ScandicusIcon from "./img/scandicus.png";
import ClimacusIcon from "./img/climacus.png";
import TorculusIcon from "./img/torculus.png";
import PorrectusIcon from "./img/porrectus.png";
import PressusIcon from "./img/pressus.png";
import Icons from "./img/icons.svg";

/**
 * HTML for each insert tab (neume, grouping, clef, system, and division).
 * @type {object}
 */
export const insertTabHtml = {
    neumeTab: "<p class='control'>" +
        "<button id='punctum' class='button insertel smallel' title='punctum'><img src='" + PunctumIcon + "' class='image'/></button></p>" +
        "<p class='control'>" +
        "<button id='virga' class='button insertel smallel' title='virga'><img src='" + VirgaIcon + "' class='image'/></button></p>" +
        "<p class='control'>" +
        "<button id='diamond' class='button insertel smallel' title='inclinatum'><img src='" + DiamondIcon + "' class='image'/></button></p>" +
/*        "<p class='control'>" +
        "<button id='white_punct' class='button insertel smallel' title='white punctum'><img src='" + WhitePunctumIcon + "' class='image'/></button></p>" +
        "<p class='control'>" +
        "<button id='quilisma' class='button insertel smallel' title='quilisma'><img src='" + QuilismaIcon + "' class='image'/></button></p>" + */
        "<p class='control'>" +
        "<button id='custos' class='button insertel smallel' title='custos'><img src='" + CustosIcon + "' class='image'/></button></p>",
    groupingTab: "<p class='control'>" +
        "<button id='pes' class='button insertel smallel' title='pes'><img src='" + PesIcon + "' class='image'/></button></p>" +
        "<p class='control'>" +
        "<button id='clivis' class='button insertel smallel' title='clivis'><img src='"+ ClivisIcon +"' class='image'/></button></p>" +
        "<p class='control'>" +
        "<button id='scandicus' class='button insertel smallel' title='scandicus'><img src='"+ ScandicusIcon +"' class='image'/></button></p>" +
        "<p class='control'>" +
        "<button id='climacus' class='button insertel smallel' title='climacus'><img src='" + ClimacusIcon + "' class='image'/></button></p>" +
        "<p class='control'>" +
        "<button id='torculus' class='button insertel smallel' title='toculus'><img src='" + TorculusIcon + "' class='image'/></button></p>" +
        "<p class='control'>" +
        "<button id='porrectus' class='button insertel smallel' title='porrectus'><img src='" + PorrectusIcon + "' class='image'/></button></p>" +
        "<p class='control'>" +
        "<button id='pressus' class='button insertel smallel' title='pressus'><img src='" + PressusIcon +"' class='image'/></button></p>",
    clefTab: "<p class='control'>" +
        "<button id='cClef' class='button insertel smallel' title=' C Clef'><img src='" + CClefIcon + "' class='image' /></button></p>" +
        "<p class='control'>" +
        "<button id='fClef' class='button insertel smallel' title='F Clef'><img src='" + FClefIcon + "' class='image'/></button></p>",
    systemTab: "<p class='control'>" +
        "<button id='staff' class='button insertel longel' title='system'><img src='" + StaffIcon + "' class='image' /></button></p>" +
        "<p>Click upper left and lower right corners of new staff.</p>",
    // divisionTab: "<p class='control'>" +
    //     "<button id='smallDiv' class='button insertel tallel'><img src='" + SmallDivIcon + "' class='image'/></button></p>" +
    //     "<p class='control'>" +
    //     "<button id='minorDiv' class='button insertel tallel'><img src='" + MinorDivIcon +"' class='image'/></button></p>" +
    //     "<p class='control'>" +
    //     "<button id='majorDiv' class='button insertel tallel'><img src='" + MajorDivIcon + "' class='image'/></button></p>" +
    //     "<p class='control'>" +
    //     "<button id='finalDiv' class='button insertel tallel'><img src='" + FinalDivIcon + "' class='image'/></button></p>"
};

/**
 * Contents of navbar menu after switching to edit mode.
 * @type {string}
 */
export const navbarDropdownMenu =
    "<div class='navbar-item has-dropdown is-hoverable'><a class='navbar-link'>File</a>" +
    "<div id='navbar-dropdown-options' class='navbar-dropdown'>" +
    "<a id='save' class='navbar-item'>Save File</a>" +
    "<a id='getmei' class='navbar-item' href='' download=''> Download MEI </a>" +
    "<a id='getpng' class='navbar-item' href='' download=''> Download PNG </a>" +
    "<a id='revert' class='navbar-item'> Revert </a>";

/**
 * Finalize option in the navbar for rodan
 * @type {string}
 */
export const navbarFinalize =
    "<a id='finalize' class='navbar-item'> Finalize MEI </a>";

/**
 * Structure of insert panel with basic grouping tabs.
 * @type {string}
 */
export const insertControlsPanel =
    "<p class='panel-heading' id='insertMenu'>Insert" +
    "<svg class='icon is-pulled-right'><use id='toggleInsert' xlink:href='" + Icons + "#dropdown-down'></use></svg></p>" +
    "<div id='insertContents'>" +
    "<p class='panel-tabs'>" +
    "<a id='neumeTab' class='insertTab'>Neume</a>" +
    "<a id='groupingTab' class='insertTab'>Grouping</a>" +
    "<a id='clefTab' class='insertTab'>Clef</a>" +
    "<a id='systemTab' class='insertTab'>System</a></p>" +
    // "<a id='divisionTab' class='insertTab'>Division</a></p>" +
    "<a class='panel-block has-text-centered'>" +
    "<div id='insert_data' class='field is-grouped'/></a></div>";

/**
 * Contents of edit panel with buttons.
 * @type {string}
 */
export const editControlsPanel =
    "<p class='panel-heading' id='editMenu'>Edit" +
    "<svg class='icon is-pulled-right'><use id='toggleEdit' xlink:href='" + Icons + "#dropdown-down'></use></svg></p>" +
    "<div id='editContents'>" +
    "<a class='panel-block'>" +
    "<label>Select By:&nbsp;</label>" +
    "<div class='field has-addons'>" +
    "<p class='control'>" +
    "<button class='button sel-by is-active' id='selBySyl'>Syllable</button></p>" +
    "<p class='control'>" +
    "<button class='button sel-by' id='selByNeume'>Neume</button></p>" +
    "<p class='control'>" +
    "<button class='button sel-by' id='selByNc'>Neume Component</button></p>" +
    "<p class='control'>" +
    "<button class='button sel-by' id='selByStaff'>Staff</button></p></div></a>" +
    "<a class='panel-block'>" +
    "<div class='field is-grouped'>" +
    "<p class='control'>" +
    "<button class='button' id='undo'>Undo</button></p>" +
    "<p class='control'>" +
    "<button class='button' id='redo'>Redo</button></p>" +
    "<p class='control'>" +
    "<button class='button' id='delete'>Delete</button></p></div></a>" +
    "<a id='moreEdit' class='panel-block is-invisible'>" +
    "<a id='neumeEdit' class='panel-block is-invisible'></div>";

/**
 * Contents of extra nc action menu.
 * @type {string}
 */
export const ncActionContents =
        "<label>Change Head Shape:&nbsp;</label>" +
        "<div id='drop_select' class='dropdown'>" +
        "<div class='dropdown-trigger'>" +
        "<button id='select-options' class='button' aria-haspopup='true' aria-controls='dropdown-menu'>" +
        "<span>Head Shapes</span>" +
        "<svg class='icon'><use xlink:href='" + Icons + "#dropdown-down'></use></svg></button></div>" +
        "<div class='dropdown-menu' id='dropdown-menu' role='menu'>" +
        "<div class='dropdown-content'>" +
        "<a id='Punctum' class='dropdown-item'>Punctum</a>" +
        "<a id='Virga' class='dropdown-item'>Virga</a>" +
        "<a id='Inclinatum' class='dropdown-item'>Inclinatum</a></div></div></div>";

/**
 * Contents of extra neume action menu.
 * @type {string}
 */
export const neumeActionContents =
        "<label>Change Grouping:&nbsp;</label>" +
        "<div id='drop_select' class='dropdown'>" +
        "<div class='dropdown-trigger'>" +
        "<button id='select-options' class='button' aria-haspopup='true' aria-controls='dropdown-menu'>" +
        "<span>Groupings</span>" +
        "<svg class='icon'><use xlink:href='" + Icons + "#dropdown-down'></use></svg></button></div>" +
        "<div class='dropdown-menu' id='dropdown-menu' role='menu'>" +
        "<div class='dropdown-content scrollable-dropdown'>" +
        "<a id='Pes' class='dropdown-item grouping'>Pes</a>" +
        "<a id='Pes subpunctis' class='dropdown-item grouping'>Pes Subpunctis</a>" +
        "<a id='Clivis' class='dropdown-item grouping'>Clivis</a>" +
        "<a id='Scandicus' class='dropdown-item grouping'>Scandicus</a>" +
        "<a id='Scandicus flexus' class='dropdown-item grouping'>Scandicus Flexus</a>" +
        "<a id='Scandicus subpunctis' class='dropdown-item grouping'>Scandicus Subpunctis</a>" +
        "<a id='Climacus' class='dropdown-item grouping'>Climacus</a>" +
        "<a id='Climacus resupinus' class='dropdown-item grouping'>Climacus Resupinus</a>" +
        "<a id='Torculus' class='dropdown-item grouping'>Torculus</a>" +
        "<a id='Torculus resupinus' class='dropdown-item grouping'>Torculus Resupinus</a>" +
        "<a id='Porrectus' class='dropdown-item grouping'>Porrectus</a>" +
        "<a id='Porrectus flexus' class='dropdown-item grouping'>Porrectus Flexus</a>" +
        "<a id='Porrectus subpunctis' class='dropdown-item grouping'>Porrectus Subpunctis</a>" +
        "<a id='Pressus' class='dropdown-item grouping'>Pressus</a>" +
        "</div></div></div>" +
        "<div><p class='control'>" +
        "<button class='button' id='ungroupNcs'>Ungroup</button></p></div>";

/**
 * Contents of extra staff action menu.
 * @type {string}
 */
export const staffActionContents =
    "<label>Merge Systems:&nbsp;</label>" +
    "<div><p class='control'>" +
    "<button id='merge-systems' class='button'>Merge</button></p></div>";

/**
 * Contents of extra clef action menu.
 * @type {string}
 */
export const clefActionContents =
    "<label>Change Clef Shape:&nbsp;</label>" +
    "<div id='drop_select' class='dropdown'>" +
    "<div class='dropdown-trigger'>" +
    "<button id='select-options' class='button' aria-haspopup='true' aria-controls='dropdown-menu'>" +
    "<span>Clef Shapes</span>" +
    "<svg class='icon'><use xlink:href='" + Icons + "#dropdown-down'></use></svg></button></div>" +
    "<div class='dropdown-menu' id='dropdown-menu' role='menu'>" +
    "<div class='dropdown-content'>" +
    "<a id='CClef' class='dropdown-item'>C Clef</a>" +
    "<a id='FClef' class='dropdown-item'>F Clef</a></div></div></div>";

/**
 * HTML for grouping selection menu.
 * @type {object}
 */
export const groupingMenu = {
    "nc": "<div class='field is-grouped'>" +
        "<div><p class='control'>" +
        "<button class='button' id='groupNcs'>Group Neume Components</button></p></div>",
    "neume": "<div class='field is-grouped'>" +
        "<div><p class='control'>" +
        "<button class='button' id='groupNeumes'>Group Neumes</button></p></div>",
    "syl": "<div class='field is-grouped'>" +
        "<div><p class='control'>" +
<<<<<<< HEAD
        "<button class='button' id='mergeSyls'>Merge Syllables</button></p></div>" +
        "<div><p class='control'>" +
        "<button class='button' id='ungroupNeumes'>Ungroup</button></p></div></div>",
    "ligatureNc": "<div class='field is-grouped'>" +
=======
        "<button class='button' id='mergeSyls'>Merge Syllables</button></p></div>",
    "ligature": "<div class='field is-grouped'>" +
>>>>>>> 387ec787
        "<div><p class='control'>" +
        "<button class='button' id='groupNcs'>Group Neume Components</button></p></div>" +
        "<div><p class='control'>" +
        "<button class='button' id='toggle-ligature'>Toggle Ligature</button></p></div></div>",
    "ligature": "<div class='field is-grouped'>" +
        "<div><p class='control'>" +
        "<button class='button' id='toggle-ligature'>Toggle Ligature</button></p></div></div>"
};<|MERGE_RESOLUTION|>--- conflicted
+++ resolved
@@ -222,15 +222,10 @@
         "<button class='button' id='groupNeumes'>Group Neumes</button></p></div>",
     "syl": "<div class='field is-grouped'>" +
         "<div><p class='control'>" +
-<<<<<<< HEAD
         "<button class='button' id='mergeSyls'>Merge Syllables</button></p></div>" +
         "<div><p class='control'>" +
         "<button class='button' id='ungroupNeumes'>Ungroup</button></p></div></div>",
     "ligatureNc": "<div class='field is-grouped'>" +
-=======
-        "<button class='button' id='mergeSyls'>Merge Syllables</button></p></div>",
-    "ligature": "<div class='field is-grouped'>" +
->>>>>>> 387ec787
         "<div><p class='control'>" +
         "<button class='button' id='groupNcs'>Group Neume Components</button></p></div>" +
         "<div><p class='control'>" +
