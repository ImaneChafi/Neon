import NeonView from './NeonView.js';
import DisplayPanel from './DisplayPanel/DisplayPanel.js';
import DivaView from './DivaView.js';
import DivaEdit from './SquareEdit/DivaEditMode.js';
import SingleView from './SingleView/SingleView.js';
import SingleEditMode from './SquareEdit/SingleEditMode.js';
import InfoModule from './InfoModule.js';
import TextView from './TextView.js';
import TextEditMode from './TextEditMode.js';

var view;
init();

async function init () {
  if (manifestText !== '') {
    let manifest = JSON.parse(manifestText);
    let params = {
      manifest: manifest,
      Display: DisplayPanel,
      Info: InfoModule,
<<<<<<< HEAD
      NeumeEdit: DivaEdit,
      TextView: TextView,
      TextEdit: TextEditMode
    };
    var view = new NeonView(params);
    view.start();
  });
} else {
  $.get(meiFile, (data) => {
    let map = new Map();
    map.set(0, data);
    let params = {
      mode: 'single',
      options: {
        image: bgImg,
        meiMap: map,
        name: 'test'
      },
      View: SingleView,
      Display: DisplayPanel,
      Info: InfoModule,
      NeumeEdit: SingleEditMode,
      TextView: TextView,
      TextEdit: TextEditMode
=======
      TextView: TextView
>>>>>>> 86b9998c
    };
    let mediaType = await window.fetch(manifest.image).then(response => {
      if (response.ok) {
        return response.headers.get('Content-Type');
      } else {
        throw new Error(response.statusText);
      }
    });

    let singlePage = mediaType.match(/^image\/*/);
    params.View = singlePage ? SingleView : DivaView;
    params.NeumeEdit = singlePage ? SingleEditMode : DivaEdit;

    view = new NeonView(params);
    view.start();
  }
}<|MERGE_RESOLUTION|>--- conflicted
+++ resolved
@@ -18,34 +18,7 @@
       manifest: manifest,
       Display: DisplayPanel,
       Info: InfoModule,
-<<<<<<< HEAD
-      NeumeEdit: DivaEdit,
-      TextView: TextView,
-      TextEdit: TextEditMode
-    };
-    var view = new NeonView(params);
-    view.start();
-  });
-} else {
-  $.get(meiFile, (data) => {
-    let map = new Map();
-    map.set(0, data);
-    let params = {
-      mode: 'single',
-      options: {
-        image: bgImg,
-        meiMap: map,
-        name: 'test'
-      },
-      View: SingleView,
-      Display: DisplayPanel,
-      Info: InfoModule,
-      NeumeEdit: SingleEditMode,
-      TextView: TextView,
-      TextEdit: TextEditMode
-=======
       TextView: TextView
->>>>>>> 86b9998c
     };
     let mediaType = await window.fetch(manifest.image).then(response => {
       if (response.ok) {
