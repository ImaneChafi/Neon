import NeonView from './NeonView.js';
import DisplayPanel from './DisplayPanel/DisplayPanel.js';
import DivaView from './DivaView/DivaView.js';
import DivaEdit from './DivaEdit.js';
import SingleView from './SingleView/SingleView.js';
import SingleEditMode from './SingleEdit/SingleEditMode.js';
import InfoModule from './InfoModule.js';
import TextView from './TextView.js';

const $ = require('jquery');

if (manifest !== '') {
  $.get(manifest).then((data) => {
    let params = {
      mode: 'iiif',
      options: {
        manifest: manifest,
        meiMap: meiMap,
        name: data.label
      },
      View: DivaView,
      Display: DisplayPanel,
      Info: InfoModule,
<<<<<<< HEAD
      Edit: DivaEdit
=======
      // Edit: DivaEditMode
      TextView: TextView
>>>>>>> e15dd5d7
    };
    var view = new NeonView(params);
    view.start();
  });
} else {
  $.get(meiFile, (data) => {
    let map = new Map();
    map.set(0, data);
    let params = {
      mode: 'single',
      options: {
        image: bgImg,
        meiMap: map,
        name: 'test'
      },
      View: SingleView,
      Display: DisplayPanel,
      Info: InfoModule,
      Edit: SingleEditMode,
      TextView: TextView
    };

    var view = new NeonView(params);
    view.start();
  });
}<|MERGE_RESOLUTION|>--- conflicted
+++ resolved
@@ -21,12 +21,8 @@
       View: DivaView,
       Display: DisplayPanel,
       Info: InfoModule,
-<<<<<<< HEAD
-      Edit: DivaEdit
-=======
-      // Edit: DivaEditMode
+      Edit: DivaEdit,
       TextView: TextView
->>>>>>> e15dd5d7
     };
     var view = new NeonView(params);
     view.start();
