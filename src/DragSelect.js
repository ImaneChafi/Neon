--- conflicted
+++ resolved
@@ -1,6 +1,3 @@
-<<<<<<< HEAD
-export default function DragSelect (dragHandler, zoomHandler, groupingHandler, selectOptions) {
-=======
 import ColorStaves, {highlight, unhighlight} from "./ColorStaves.js";
 
 /**
@@ -10,8 +7,7 @@
  * @param {module:ZoomHandler~ZoomHandler} zoomHandler - Instantiated ZoomHandler object.
  * @param {GroupingHandler} groupingHandler - Instantiated GroupingHandler object.
  */
-function DragSelect (dragHandler, zoomHandler, groupingHandler) {
->>>>>>> 92d87b25
+function DragSelect (dragHandler, zoomHandler, groupingHandler, selectOptions) {
     var initialX = 0;
     var initialY = 0;
     var panning = false;
@@ -110,84 +106,6 @@
             var ncs = [];
             var notNeumes = [];
 
-<<<<<<< HEAD
-            elements.forEach(el => {
-                var firstParent = $(el).parent()[0];         
-                var isNc = $(firstParent).hasClass("nc")
-
-                if (isNc){
-                    ncs.push(firstParent);
-
-                    var neume = $(firstParent).parent()[0];
-                    if (!neumes.includes(neume)){
-                        neumes.push(neume);
-                    }
-
-                    var syl = $(neume).parent()[0];
-                    if (!syls.includes(syl)){
-                        syls.push(syl);
-                    }
-                }
-                else{
-                    notNeumes.push(firstParent);
-                }
-            });
-
-            var selectMode = null;
-            var tabs = Array.from($(".sel-by"));
-
-            tabs.forEach(tab => {
-                if ($(tab).hasClass("is-active")){
-                    selectMode = $(tab)[0].id;
-                }
-            })
-
-            if(notNeumes.length != 0){
-                console.log("clefs or custos were selected");
-            }
-            else if (selectMode == "selBySyl"){
-                syls.forEach(s => {
-                    select(s);
-                });
-                if(syls.length > 1){
-                    groupingHandler.triggerGrouping("syl");
-                }
-                else if(syls.length == 1){
-                    selectOptions.triggerSylActions(); 
-                }
-                else{
-                    console.log("Warning: no selection made");
-                }
-            }
-            else if (selectMode == "selByNeume"){
-                neumes.forEach(n => {
-                    select(n);
-                });
-                if(neumes.length > 1){
-                    groupingHandler.triggerGrouping("neume"); 
-                }
-                else if(neumes.length == 1){
-                    selectOptions.triggerNeumeActions();
-                }
-                else{
-                    console.log("Warning: no selection made");
-                }
-            }
-            else if (selectMode == "selByNc"){
-                ncs.forEach(nc => {
-                    select(nc);
-                });
-                if(ncs.length > 1){
-                    groupingHandler.triggerGrouping("nc"); 
-                }
-                else if(ncs.length == 1){
-                    selectOptions.triggerNcActions();
-                }
-                else{
-                    console.log("Warning: no selection made");
-                }
-            }
-=======
             if ($("#selByStaff").hasClass("is-active")) {
                 elements.forEach(el => {
                     if (el.tagName === "use") {
@@ -201,36 +119,84 @@
                     $(elem).addClass("selected");
                 });
             }
-            else {
+            else{
                 elements.forEach(el => {
-                    var parent = $(el).parent()[0];
-                    var isNc = !($(parent).hasClass("clef") || $(parent).hasClass("custos"));
-
-                    if($(parent).hasClass("selected")){
-                        return;
-                    }
-
-                    toSelect.push(parent);
-
-                    if(d3.select("#selByNeume").classed("is-active") && isNc){
-                        var siblings = Array.from($(parent).siblings());
-                        siblings.forEach(el => {
-                            var cls = d3.select("#" + el.id).attr("class");
-                            if(cls == "nc"){
-                                toSelect.push(el);
-                            }   
-                        })
-                    }     
-                    toSelect.forEach(nc => {
-                        $("#" + nc.id).addClass("selected");
-                        $("#" + nc.id).attr("fill", "#d00");
-                    });               
+                    var firstParent = $(el).parent()[0];         
+                    var isNc = $(firstParent).hasClass("nc")
+
+                    if (isNc){
+                        ncs.push(firstParent);
+
+                        var neume = $(firstParent).parent()[0];
+                        if (!neumes.includes(neume)){
+                            neumes.push(neume);
+                        }
+
+                        var syl = $(neume).parent()[0];
+                        if (!syls.includes(syl)){
+                            syls.push(syl);
+                        }
+                    }
+                    else{
+                        notNeumes.push(firstParent);
+                    }
                 });
-            }
-            if (toSelect.length > 1 && !$("#selByStaff").hasClass("is-active")){
-                groupingHandler.triggerGroupSelection();
-            }  
->>>>>>> 92d87b25
+
+                var selectMode = null;
+                var tabs = Array.from($(".sel-by"));
+
+                tabs.forEach(tab => {
+                    if ($(tab).hasClass("is-active")){
+                        selectMode = $(tab)[0].id;
+                    }
+                })
+
+                if(notNeumes.length != 0){
+                    console.log("clefs or custos were selected");
+                }
+                else if (selectMode == "selBySyl"){
+                    syls.forEach(s => {
+                        select(s);
+                    });
+                    if(syls.length > 1){
+                        groupingHandler.triggerGrouping("syl");
+                    }
+                    else if(syls.length == 1){
+                        selectOptions.triggerSylActions(); 
+                    }
+                    else{
+                        console.log("Warning: no selection made");
+                    }
+                }
+                else if (selectMode == "selByNeume"){
+                    neumes.forEach(n => {
+                        select(n);
+                    });
+                    if(neumes.length > 1){
+                        groupingHandler.triggerGrouping("neume"); 
+                    }
+                    else if(neumes.length == 1){
+                        selectOptions.triggerNeumeActions();
+                    }
+                    else{
+                        console.log("Warning: no selection made");
+                    }
+                }
+                else if (selectMode == "selByNc"){
+                    ncs.forEach(nc => {
+                        select(nc);
+                    });
+                    if(ncs.length > 1){
+                        groupingHandler.triggerGrouping("nc"); 
+                    }
+                    else if(ncs.length == 1){
+                        selectOptions.triggerNcActions();
+                    }
+                    else{
+                        console.log("Warning: no selection made");
+                    }
+                }
+            }
             dragHandler.dragInit();
             d3.selectAll("#selectRect").remove();
             dragSelecting = false;
@@ -270,19 +236,12 @@
             .attr("height", currentHeight)
     }
 
-<<<<<<< HEAD
     function select(el){
         if(!$(el).hasClass("selected")){
             $(el).attr("fill", "#d00");
             $(el).addClass("selected"); 
         }
     }
-
-    function unselect() {
-        var els = $(".selected");
-        for (var i=0; i<els.length; i++){
-            $(els[i]).removeClass("selected").attr("fill", null);
-=======
     /**
      * Unselect all selected elements and run undo any extra
      * actions.
@@ -303,7 +262,6 @@
         if ($("#highlightStaves").is(":checked")) {
             let color = new ColorStaves();
             color.setColor();
->>>>>>> 92d87b25
         }
     }
 }
