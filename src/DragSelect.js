--- conflicted
+++ resolved
@@ -9,11 +9,7 @@
  * @param {GroupingHandler} groupingHandler - Instantiated GroupingHandler object.
  * @param {NeonView} neonView - NeonView parent.
  */
-<<<<<<< HEAD
-function DragSelect (dragHandler, zoomHandler, groupingHandler, selectOptions) {
-=======
-function DragSelect (dragHandler, zoomHandler, groupingHandler, neonView) {
->>>>>>> 10f1dd30
+function DragSelect (neonView, dragHandler, zoomHandler, groupingHandler, selectOptions) {
     var initialX = 0;
     var initialY = 0;
     var panning = false;
@@ -157,6 +153,7 @@
                     highlight(elem, "#d00");
                     $(elem).addClass("selected");
                 });
+                selectOptions.triggerStaffActions(neonView);
             }
             else if (selectMode == "selBySyl"){
                 var noClefOrCustos = selectNn(notNeumes);
@@ -173,7 +170,6 @@
                     console.log("Warning: no selection made");
                 }
             }
-<<<<<<< HEAD
             else if (selectMode == "selByNeume"){
                 var noClefOrCustos = selectNn(notNeumes);
                 neumes.forEach(n => {
@@ -204,14 +200,6 @@
                     console.log("Warning: no selection made");
                 }
             } 
-=======
-            if (toSelect.length > 1 && !$("#selByStaff").hasClass("is-active")){
-                groupingHandler.triggerGroupSelection();
-            } 
-            else if (toSelect.length > 1 && $("#selByStaff").hasClass("is-active")) {
-                triggerStaffActions(neonView);
-            }
->>>>>>> 10f1dd30
             dragHandler.dragInit();
             d3.selectAll("#selectRect").remove();
             dragSelecting = false;
