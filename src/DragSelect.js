<<<<<<< HEAD
import * as Color from "./Color.js";
=======
import ColorStaves, {highlight, unhighlight} from "./ColorStaves.js";
import {triggerStaffActions} from "./Select.js";
>>>>>>> 10f1dd30

/**
 * Handle dragging to select musical elements and staves.
 * @constructor
 * @param {DragHandler} dragHandler - Instantiated DragHandler object.
 * @param {module:Zoom~ZoomHandler} zoomHandler - Instantiated ZoomHandler object.
 * @param {GroupingHandler} groupingHandler - Instantiated GroupingHandler object.
 * @param {NeonView} neonView - NeonView parent.
 */
function DragSelect (dragHandler, zoomHandler, groupingHandler, neonView) {
    var initialX = 0;
    var initialY = 0;
    var panning = false;
    var dragSelecting = false;

    var canvas = d3.select("#svg_group");

    canvas.call(
        d3.drag()
            .on("start", selStart)
            .on("drag", selecting)
            .on("end", selEnd)
    );

    /**
     * Start drag selecting musical elements.
     */
    function selStart(){
        var editing = false;
        var insertEls = Array.from(d3.selectAll(".insertel")._groups[0]);
        insertEls.forEach(el => {
            if ($(el).hasClass("is-active")){
                editing = true;
            }
        })
        if (d3.event.sourceEvent.target.nodeName != "use" && !editing){
            if(!d3.event.sourceEvent.shiftKey){
                unselect();
                dragSelecting = true;
                var initialP = d3.mouse(this);
                initialX = initialP[0];
                initialY = initialP[1];
                initRect(initialX, initialY);
            }
            else {
                panning = true;
                zoomHandler.startDrag();
            }    
        }
        editing = false;
    }

    /**
     * Action to run while the drag select continues. Updates the rectangle.
     */
    function selecting(){
        if(!panning && dragSelecting){
            var currentPt = d3.mouse(this);
            var curX = currentPt[0];
            var curY = currentPt[1];
            
            var newX = curX<initialX?curX:initialX;
            var newY = curY<initialY?curY:initialY;
            var width = curX<initialX?initialX-curX:curX-initialX;
            var height = curY<initialY?initialY-curY:curY-initialY;

            updateRect(newX, newY, width, height);
        }
        else if(panning){
            zoomHandler.dragging();
        }
    }

    /**
     * Finish the selection and mark elements within the rectangle as being selected.
     */
    function selEnd(){
        if(!panning && dragSelecting){
            var rx = parseInt($("#selectRect").attr("x"));
            var ry = parseInt($("#selectRect").attr("y"));
            var lx = parseInt($("#selectRect").attr("x")) + parseInt($("#selectRect").attr("width"));
            var ly = parseInt($("#selectRect").attr("y")) + parseInt($("#selectRect").attr("height"));

            var nc;
            if ($("#selByStaff").hasClass("is-active")) {
                nc = d3.selectAll("use, .staff")._groups[0];
            } else {
                nc = d3.selectAll("use")._groups[0];
            }
            var els = Array.from(nc);
            
            var elements = els.filter(function(d){
                var elX, elY;
                if (d.tagName === "use") {
                    elX = d.x.baseVal.value;
                    elY = d.y.baseVal.value;
                } else {
                    elX = d.getBBox().x;
                    elY = d.getBBox().y;
                }
                return elX > rx && elX < lx  && elY > ry && elY < ly;
            });

            var toSelect = [];

            if ($("#selByStaff").hasClass("is-active")) {
                elements.forEach(el => {
                    if (el.tagName === "use") {
                        toSelect.push($(el).parents(".staff")[0]);
                    } else {
                        toSelect.push(el);
                    }
                });
                toSelect.forEach(elem => {
                    Color.highlight(elem, "#d00");
                    $(elem).addClass("selected");
                });
            }
            else {
                elements.forEach(el => {
                    var parent = $(el).parent()[0];
                    var isNc = !($(parent).hasClass("clef") || $(parent).hasClass("custos"));

                    if($(parent).hasClass("selected")){
                        return;
                    }

                    toSelect.push(parent);

                    if(d3.select("#selByNeume").classed("is-active") && isNc){
                        var siblings = Array.from($(parent).siblings());
                        siblings.forEach(el => {
                            var cls = d3.select("#" + el.id).attr("class");
                            if(cls == "nc"){
                                toSelect.push(el);
                            }   
                        })
                    }     
                    toSelect.forEach(nc => {
                        $("#" + nc.id).addClass("selected");
                        $("#" + nc.id).attr("fill", "#d00");
                    });               
                });
            }
            if (toSelect.length > 1 && !$("#selByStaff").hasClass("is-active")){
                groupingHandler.triggerGroupSelection();
            } 
            else if (toSelect.length > 1 && $("#selByStaff").hasClass("is-active")) {
                triggerStaffActions(neonView);
            }
            dragHandler.dragInit();
            d3.selectAll("#selectRect").remove();
            dragSelecting = false;
        }
        panning = false;
    }

    /**
     * Create an initial dragging rectangle.
     * @param {number} ulx - The upper left x-position of the new rectangle.
     * @param {number} uly - The upper left y-position of the new rectangle.
     */
    function initRect(ulx, uly){
        canvas.append("rect")
            .attr("x", ulx)
            .attr("y", uly)
            .attr("width", 0)
            .attr("height", 0)
            .attr("id", "selectRect")
            .attr("stroke", "black")
            .attr("stroke-width", 7)
            .attr("fill", "none");
    }

    /**
     * Update the dragging rectangle.
     * @param {number} newX - The new ulx.
     * @param {number} newY - The new uly.
     * @param {number} currentWidth - The width of the rectangle in pixels.
     * @param {number} currentHeight - The height of the rectangle in pixels.
     */
    function updateRect(newX, newY, currentWidth, currentHeight){
        d3.select("#selectRect")
            .attr("x", newX)
            .attr("y", newY)
            .attr("width", currentWidth)
            .attr("height", currentHeight)
    }

    /**
     * Unselect all selected elements and run undo any extra
     * actions.
     */
    function unselect() {
        var selected = $(".selected");
        for (var i=0; i < selected.length; i++) {
            if ($(selected[i]).hasClass("staff")) {
                $(selected[i]).removeClass("selected");
                Color.unhighlight(selected[i]);
            } else {
                $(selected[i]).removeClass("selected").attr("fill", null);
            }
        }
        if (!$("#selByStaff").hasClass("is-active")) {
            groupingHandler.endGroupingSelection();
        }
        if ($("#highlightStaves").is(":checked")) {
            Color.setStaffHighlight();
        }
    }
}

export {DragSelect as default};<|MERGE_RESOLUTION|>--- conflicted
+++ resolved
@@ -1,9 +1,5 @@
-<<<<<<< HEAD
 import * as Color from "./Color.js";
-=======
-import ColorStaves, {highlight, unhighlight} from "./ColorStaves.js";
 import {triggerStaffActions} from "./Select.js";
->>>>>>> 10f1dd30
 
 /**
  * Handle dragging to select musical elements and staves.
