<<<<<<< HEAD
import Neon from "./Neon.js";
import ZoomHandler from "./Zoom.js";
import InfoBox from "./InfoBox.js";
import * as Controls from "./Controls.js";
import * as Cursor from "./Cursor.js";
import EditMode from "./EditMode.js";
import * as Compatibility from "./Compatibility.js";

const d3 = require("d3");
const verovio = require("verovio-dev");
const $ = require("jquery");
import PouchDb from "pouchdb";
=======
import NeonCore from './NeonCore.js';
import ZoomHandler from './Zoom.js';
import InfoBox from './InfoBox.js';
import * as Controls from './Controls.js';
import * as Cursor from './Cursor.js';
import EditMode from './EditMode.js';
import * as Compatibility from './Compatibility.js';

const d3 = require('d3');
const verovio = require('verovio-dev');
const $ = require('jquery');
>>>>>>> 4ec9e7d7

/**
 * The class managing DOM objects and the NeonCore class for the application.
 * @constructor
 * @param {object} params - An object containing the filenames of the MEI file and background image.
 * @param {string} params.meifile - The filename of the MEI file.
 * @param {string} params.bgimg - The filename of the background image.
 * @param {string} params.mode - The mode to run NeonCore in.
 * @param {string} [params.raw] - If the meifile parameter is actually the raw contents of an MEI file.
 * @see module:Compatibility.modes
 */
function NeonView (params) {
<<<<<<< HEAD
    var viewHeight = window.innerHeight;
    //var viewWidth = 800;
    var meiFile = params.meifile;
    var bgimg = params.bgimg;
    var initialPage = true;
    var vrvToolkit = new verovio.toolkit();

    var neon = null;
    var zoomHandler = null;
    var infoBox = null;
    var editMode = null;
    var db = null;
    let neonview = this;
    if (params.mode === "rodan") {
        Compatibility.setMode(Compatibility.modes.rodan);
    } else if (params.mode === "standalone") {
        Compatibility.setMode(Compatibility.modes.standalone);
    } else if (params.mode === "pages") {
        Compatibility.setMode(Compatibility.modes.pages);
    } else if (params.mode === "local") {
        Compatibility.setMode(Compatibility.modes.local);
        db = new PouchDb("Neon2");
        db.get("mei", (err, result) => {
            meiFile = result.data;
            init(meiFile);
        });
        Compatibility.setDB(db);
    } else {
        Compatibility.setMode(-1);
    }
    if (params.raw === "true") {
        if (params.mode !== "local") {
            init(meiFile);
        }
    } else {
        $.get(meiFile, init);
    }

    function init(data) {
        neon = new Neon(data, vrvToolkit);
        zoomHandler = new ZoomHandler();
        infoBox = new InfoBox(neon);
        Controls.initDisplayControls(zoomHandler);
        editMode = new EditMode(neonview, neon, meiFile, zoomHandler, infoBox);
        loadView();
        // editMode.getScale();
        Controls.setSylControls();
        Controls.setInfoControls();
    }

    function hideLoad() {
        $("#loading").css("display", "none");
    }

    /**
     * Load the view, including background image and rendered MEI.
     */
    function loadView () {
        if (initialPage){
            var group = document.createElementNS("http://www.w3.org/2000/svg", "svg");
            group.id = "svg_group";
            var bg = document.createElementNS("http://www.w3.org/2000/svg", "image");
            bg.onload = hideLoad;
            bg.id = "bgimg";
            if (Compatibility.getMode() === Compatibility.modes.local) {
                db.get("img", (err, result) => {
                    if (err) {
                        console.log(err);
                    }
                    else {
                        bg.setAttributeNS("http://www.w3.org/1999/xlink", "href", result.data);
                    }
                });
            } else {
                bg.setAttributeNS("http://www.w3.org/1999/xlink", "href", bgimg);
            }
            var mei = document.createElementNS("http://www.w3.org/2000/svg", "g");
            mei.id = "mei_output";
            group.append(bg);
            group.append(mei);
            $("#svg_output").append(group);
            loadSvg();

            var height = parseInt($("#svg_container").attr("height"));
            var width = parseInt($("#svg_container").attr("width"));
            $("#bgimg").attr("x", 0)
                .attr("y", 0)
                .attr("height", height)
                .attr("width", width);

            $("#svg_group").attr("width", "100%")
                .attr("height", viewHeight)
                .attr("viewBox", "0 0 " + width + " " + height);
            hideLoad();
        }
        else {
            loadSvg();
        }
        Controls.updateSylVisibility();
        Controls.updateHighlight();
        resetListeners();
=======
  var viewHeight = window.innerHeight;
  // var viewWidth = 800;
  var meiFile = params.meifile;
  var bgimg = params.bgimg;
  var initialPage = true;
  var vrvToolkit = new verovio.toolkit();

  var neonCore = null;
  var zoomHandler = null;
  var infoBox = null;
  var editMode = null;
  let neonview = this;
  if (params.mode === 'rodan') {
    Compatibility.setMode(Compatibility.modes.rodan);
  } else if (params.mode === 'standalone') {
    Compatibility.setMode(Compatibility.modes.standalone);
  } else if (params.mode === 'pages') {
    Compatibility.setMode(Compatibility.modes.pages);
  } else {
    Compatibility.setMode(-1);
  }
  if (params.raw === 'true') {
    init(meiFile);
  } else {
    $.get(meiFile, init);
  }

  function init (data) {
    neonCore = new NeonCore(data, vrvToolkit);
    zoomHandler = new ZoomHandler();
    infoBox = new InfoBox(neonCore);
    Controls.initDisplayControls(zoomHandler);
    editMode = new EditMode(neonview, neonCore, meiFile, zoomHandler, infoBox);
    loadView();
    // editMode.getScale();
    Controls.setSylControls();
    Controls.setInfoControls();
  }

  function hideLoad () {
    $('#loading').css('display', 'none');
  }

  /**
     * Load the view, including background image and rendered MEI.
     */
  function loadView () {
    if (initialPage) {
      var group = document.createElementNS('http://www.w3.org/2000/svg', 'svg');
      group.id = 'svg_group';
      var bg = document.createElementNS('http://www.w3.org/2000/svg', 'image');
      bg.onload = hideLoad;
      bg.id = 'bgimg';
      bg.setAttributeNS('http://www.w3.org/1999/xlink', 'href', bgimg);
      var mei = document.createElementNS('http://www.w3.org/2000/svg', 'g');
      mei.id = 'mei_output';
      group.append(bg);
      group.append(mei);
      $('#svg_output').append(group);
      loadSvg();

      var height = parseInt($('#svg_container').attr('height'));
      var width = parseInt($('#svg_container').attr('width'));
      $('#bgimg').attr('x', 0)
        .attr('y', 0)
        .attr('height', height)
        .attr('width', width);

      $('#svg_group').attr('width', '100%')
        .attr('height', viewHeight)
        .attr('viewBox', '0 0 ' + width + ' ' + height);
    } else {
      loadSvg();
>>>>>>> 4ec9e7d7
    }
    Controls.updateSylVisibility();
    Controls.updateHighlight();
    resetListeners();
  }

  /**
     * Refresh the page, often after an editor action.
     */
  function refreshPage () {
    $('mei_output').html(neonCore.getSVG());
    initialPage = false;
    loadView();
    resetTransformations();
    editMode.resetListeners();
  }

  /**
     * Save the MEI to a file.
     */
  function saveMEI () {
    Compatibility.saveFile(meiFile, neonCore.getMEI());
  }

  /**
     * Load the SVG and put it in the SVG container.
     */
  function loadSvg () {
    var svg = neonCore.getSVG();
    $('#mei_output').html(svg);
    $('#mei_output').children('svg').attr('id', 'svg_container');
  }

  /**
     * Reset hotkey and panning listeners
     */
  function resetListeners () {
    $('body').on('keydown keyup', (evt) => {
      if (evt.type === 'keydown') {
        switch (evt.key) {
          case 'Shift':
            d3.select('#svg_output').on('.drag', null);
            d3.select('#svg_output').call(
              d3.drag().on('start', zoomHandler.startDrag)
                .on('drag', zoomHandler.dragging)
            );
            Cursor.updateCursorTo('grab');
            break;
          case 'h':
            $('#mei_output').css('visibility', 'hidden');
            break;
          default: break;
        }
      } else {
        switch (evt.key) {
          case 'Shift':
            d3.select('#svg_output').on('.drag', null);
            Cursor.updateCursorTo('');
            if (editMode.isInsertMode()) {
              Cursor.updateCursor();
            }
            break;
          case 'h':
            $('#mei_output').css('visibility', 'visible');
            break;
          default: break;
        }
      }
    });

    // Allow two finger panning of image on touch screens/touchpads
    d3.select('#svg_output').on('touchstart', () => {
      if (d3.event.touches.length === 2) {
        zoomHandler.startDrag();
        d3.select('#svg_output').on('touchmove', zoomHandler.dragging);
        d3.select('#svg_output').on('touchend', () => {
          d3.select('#svg_output').on('touchmove', null);
        });
      }
    });
    d3.select('#svg_output').on('wheel', zoomHandler.scrollZoom, false);

    infoBox.infoListeners();
  }

  function resetTransformations () {
    zoomHandler.restoreTransformation();
    Controls.setOpacityFromSlider();
  }

  /**
     * Get the MEI for use in Rodan.
     * @returns {string}
     */
  function rodanGetMei () {
    return neonCore.getMEI();
  }

  /**
     * Execute an editor action.
     * @param {object} editorAction - The editor action.
     * @param {boolean} [addToUndo=true] - Whether or not to add the action to the undo stack.
     * @returns {boolean} If the action succeeded.
     */
  function edit (editorAction, addToUndo = true) {
    var val = neonCore.edit(editorAction, addToUndo);
    if (val) {
      Compatibility.autosave(meiFile, neonCore.getMEI());
    }
    return val;
  }

  /**
     * Undo the last action.
     * @returns {boolean}
     */
  function undo () {
    return neonCore.undo();
  }

  /**
     * Redo the last undone action.
     * @returns {boolean}
     */
<<<<<<< HEAD
    function redo() {
        return neon.redo();
    }

    function addStateToUndo() {
        neon.addStateToUndo();
    }

    //Window listener to update height
    $(window).on("resize", function() {
        var newHeight = window.innerHeight;
        if(newHeight > Number($("#svg_group").attr("height"))){
            $("#svg_group").attr("height", newHeight);
        }
        refreshPage();
    });

    function getElementAttr(xmlId) {
        return neon.getElementAttr(xmlId);
    }

    // Returns a URI to the file as local to Neon2
    function getDynamicDownload() {
        return "data:application/mei+xml;charset=utf-8," +
            encodeURIComponent(neon.getMEI());
    }

    NeonView.prototype.constructor = NeonView;
    NeonView.prototype.refreshPage = refreshPage;
    NeonView.prototype.resetListeners = resetListeners;
    NeonView.prototype.rodanGetMei = rodanGetMei;
    NeonView.prototype.edit = edit;
    NeonView.prototype.saveMEI = saveMEI;
    NeonView.prototype.undo = undo;
    NeonView.prototype.redo = redo;
    NeonView.prototype.addStateToUndo = addStateToUndo;
    NeonView.prototype.getElementAttr = getElementAttr;
    NeonView.prototype.getDynamicDownload = getDynamicDownload;
=======
  function redo () {
    return neonCore.redo();
  }

  function addStateToUndo () {
    neonCore.addStateToUndo();
  }

  // Window listener to update height
  $(window).on('resize', function () {
    var newHeight = window.innerHeight;
    if (newHeight > Number($('#svg_group').attr('height'))) {
      $('#svg_group').attr('height', newHeight);
    }
    refreshPage();
  });

  function getElementAttr (xmlId) {
    return neonCore.getElementAttr(xmlId);
  }

  NeonView.prototype.constructor = NeonView;
  NeonView.prototype.refreshPage = refreshPage;
  NeonView.prototype.resetListeners = resetListeners;
  NeonView.prototype.rodanGetMei = rodanGetMei;
  NeonView.prototype.edit = edit;
  NeonView.prototype.saveMEI = saveMEI;
  NeonView.prototype.undo = undo;
  NeonView.prototype.redo = redo;
  NeonView.prototype.addStateToUndo = addStateToUndo;
  NeonView.prototype.getElementAttr = getElementAttr;
>>>>>>> 4ec9e7d7
}

export { NeonView as default };<|MERGE_RESOLUTION|>--- conflicted
+++ resolved
@@ -1,17 +1,3 @@
-<<<<<<< HEAD
-import Neon from "./Neon.js";
-import ZoomHandler from "./Zoom.js";
-import InfoBox from "./InfoBox.js";
-import * as Controls from "./Controls.js";
-import * as Cursor from "./Cursor.js";
-import EditMode from "./EditMode.js";
-import * as Compatibility from "./Compatibility.js";
-
-const d3 = require("d3");
-const verovio = require("verovio-dev");
-const $ = require("jquery");
-import PouchDb from "pouchdb";
-=======
 import NeonCore from './NeonCore.js';
 import ZoomHandler from './Zoom.js';
 import InfoBox from './InfoBox.js';
@@ -20,10 +6,11 @@
 import EditMode from './EditMode.js';
 import * as Compatibility from './Compatibility.js';
 
+import PouchDb from 'pouchdb';
+
 const d3 = require('d3');
 const verovio = require('verovio-dev');
 const $ = require('jquery');
->>>>>>> 4ec9e7d7
 
 /**
  * The class managing DOM objects and the NeonCore class for the application.
@@ -36,109 +23,6 @@
  * @see module:Compatibility.modes
  */
 function NeonView (params) {
-<<<<<<< HEAD
-    var viewHeight = window.innerHeight;
-    //var viewWidth = 800;
-    var meiFile = params.meifile;
-    var bgimg = params.bgimg;
-    var initialPage = true;
-    var vrvToolkit = new verovio.toolkit();
-
-    var neon = null;
-    var zoomHandler = null;
-    var infoBox = null;
-    var editMode = null;
-    var db = null;
-    let neonview = this;
-    if (params.mode === "rodan") {
-        Compatibility.setMode(Compatibility.modes.rodan);
-    } else if (params.mode === "standalone") {
-        Compatibility.setMode(Compatibility.modes.standalone);
-    } else if (params.mode === "pages") {
-        Compatibility.setMode(Compatibility.modes.pages);
-    } else if (params.mode === "local") {
-        Compatibility.setMode(Compatibility.modes.local);
-        db = new PouchDb("Neon2");
-        db.get("mei", (err, result) => {
-            meiFile = result.data;
-            init(meiFile);
-        });
-        Compatibility.setDB(db);
-    } else {
-        Compatibility.setMode(-1);
-    }
-    if (params.raw === "true") {
-        if (params.mode !== "local") {
-            init(meiFile);
-        }
-    } else {
-        $.get(meiFile, init);
-    }
-
-    function init(data) {
-        neon = new Neon(data, vrvToolkit);
-        zoomHandler = new ZoomHandler();
-        infoBox = new InfoBox(neon);
-        Controls.initDisplayControls(zoomHandler);
-        editMode = new EditMode(neonview, neon, meiFile, zoomHandler, infoBox);
-        loadView();
-        // editMode.getScale();
-        Controls.setSylControls();
-        Controls.setInfoControls();
-    }
-
-    function hideLoad() {
-        $("#loading").css("display", "none");
-    }
-
-    /**
-     * Load the view, including background image and rendered MEI.
-     */
-    function loadView () {
-        if (initialPage){
-            var group = document.createElementNS("http://www.w3.org/2000/svg", "svg");
-            group.id = "svg_group";
-            var bg = document.createElementNS("http://www.w3.org/2000/svg", "image");
-            bg.onload = hideLoad;
-            bg.id = "bgimg";
-            if (Compatibility.getMode() === Compatibility.modes.local) {
-                db.get("img", (err, result) => {
-                    if (err) {
-                        console.log(err);
-                    }
-                    else {
-                        bg.setAttributeNS("http://www.w3.org/1999/xlink", "href", result.data);
-                    }
-                });
-            } else {
-                bg.setAttributeNS("http://www.w3.org/1999/xlink", "href", bgimg);
-            }
-            var mei = document.createElementNS("http://www.w3.org/2000/svg", "g");
-            mei.id = "mei_output";
-            group.append(bg);
-            group.append(mei);
-            $("#svg_output").append(group);
-            loadSvg();
-
-            var height = parseInt($("#svg_container").attr("height"));
-            var width = parseInt($("#svg_container").attr("width"));
-            $("#bgimg").attr("x", 0)
-                .attr("y", 0)
-                .attr("height", height)
-                .attr("width", width);
-
-            $("#svg_group").attr("width", "100%")
-                .attr("height", viewHeight)
-                .attr("viewBox", "0 0 " + width + " " + height);
-            hideLoad();
-        }
-        else {
-            loadSvg();
-        }
-        Controls.updateSylVisibility();
-        Controls.updateHighlight();
-        resetListeners();
-=======
   var viewHeight = window.innerHeight;
   // var viewWidth = 800;
   var meiFile = params.meifile;
@@ -150,6 +34,7 @@
   var zoomHandler = null;
   var infoBox = null;
   var editMode = null;
+  var db = null;
   let neonview = this;
   if (params.mode === 'rodan') {
     Compatibility.setMode(Compatibility.modes.rodan);
@@ -157,11 +42,21 @@
     Compatibility.setMode(Compatibility.modes.standalone);
   } else if (params.mode === 'pages') {
     Compatibility.setMode(Compatibility.modes.pages);
+  } else if (params.mode === 'local') {
+    Compatibility.setMode(Compatibility.modes.local);
+    db = new PouchDb('Neon2');
+    db.get('mei', (err, result) => {
+      meiFile = result.data;
+      init(meiFile);
+    });
+    Compatibility.setDB(db);
   } else {
     Compatibility.setMode(-1);
   }
   if (params.raw === 'true') {
-    init(meiFile);
+    if (params.mode !== 'local') {
+      init(meiFile);
+    }
   } else {
     $.get(meiFile, init);
   }
@@ -183,8 +78,8 @@
   }
 
   /**
-     * Load the view, including background image and rendered MEI.
-     */
+   * Load the view, including background image and rendered MEI.
+   */
   function loadView () {
     if (initialPage) {
       var group = document.createElementNS('http://www.w3.org/2000/svg', 'svg');
@@ -192,7 +87,17 @@
       var bg = document.createElementNS('http://www.w3.org/2000/svg', 'image');
       bg.onload = hideLoad;
       bg.id = 'bgimg';
-      bg.setAttributeNS('http://www.w3.org/1999/xlink', 'href', bgimg);
+      if (Compatibility.getMode() === Compatibility.modes.local) {
+        db.get('img', (err, result) => {
+          if (err) {
+            console.log(err);
+          } else {
+            bg.setAttributeNS('http://www.w3.org/1999/xlink', 'href', result.data);
+          }
+        });
+      } else {
+        bg.setAttributeNS('http://www.w3.org/1999/xlink', 'href', bgimg);
+      }
       var mei = document.createElementNS('http://www.w3.org/2000/svg', 'g');
       mei.id = 'mei_output';
       group.append(bg);
@@ -210,9 +115,9 @@
       $('#svg_group').attr('width', '100%')
         .attr('height', viewHeight)
         .attr('viewBox', '0 0 ' + width + ' ' + height);
+      hideLoad();
     } else {
       loadSvg();
->>>>>>> 4ec9e7d7
     }
     Controls.updateSylVisibility();
     Controls.updateHighlight();
@@ -337,46 +242,6 @@
      * Redo the last undone action.
      * @returns {boolean}
      */
-<<<<<<< HEAD
-    function redo() {
-        return neon.redo();
-    }
-
-    function addStateToUndo() {
-        neon.addStateToUndo();
-    }
-
-    //Window listener to update height
-    $(window).on("resize", function() {
-        var newHeight = window.innerHeight;
-        if(newHeight > Number($("#svg_group").attr("height"))){
-            $("#svg_group").attr("height", newHeight);
-        }
-        refreshPage();
-    });
-
-    function getElementAttr(xmlId) {
-        return neon.getElementAttr(xmlId);
-    }
-
-    // Returns a URI to the file as local to Neon2
-    function getDynamicDownload() {
-        return "data:application/mei+xml;charset=utf-8," +
-            encodeURIComponent(neon.getMEI());
-    }
-
-    NeonView.prototype.constructor = NeonView;
-    NeonView.prototype.refreshPage = refreshPage;
-    NeonView.prototype.resetListeners = resetListeners;
-    NeonView.prototype.rodanGetMei = rodanGetMei;
-    NeonView.prototype.edit = edit;
-    NeonView.prototype.saveMEI = saveMEI;
-    NeonView.prototype.undo = undo;
-    NeonView.prototype.redo = redo;
-    NeonView.prototype.addStateToUndo = addStateToUndo;
-    NeonView.prototype.getElementAttr = getElementAttr;
-    NeonView.prototype.getDynamicDownload = getDynamicDownload;
-=======
   function redo () {
     return neonCore.redo();
   }
@@ -408,7 +273,6 @@
   NeonView.prototype.redo = redo;
   NeonView.prototype.addStateToUndo = addStateToUndo;
   NeonView.prototype.getElementAttr = getElementAttr;
->>>>>>> 4ec9e7d7
 }
 
 export { NeonView as default };