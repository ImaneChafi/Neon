import NeonCore from './NeonCore.js';
<<<<<<< HEAD
import { prepareEditMode } from './utils/EditControls';
=======
import { parseManifest } from './utils/NeonManifest.js';
import * as Notification from './utils/Notification.js';
>>>>>>> 86b9998c

/**
 * NeonView class. Manages the other modules of Neon and communicates with
 * NeonCore.
 */
class NeonView {
  /**
   * Constructor for NeonView. Sets mode and passes constructors.
   * @param {object} params
   * @param {string} params.manifest
   * @param {object} params.View - Constructor for a View module
   * @param {object} params.Display - Constructor for DisplayPanel module
   * @param {object} params.Info - Constructor for InfoModule module
   * @param {object} [params.NeumeEdit] - Constructor for NeumeEdit module
   * @param {object} [params.TextView] - Constructor for TextView module
   * @param {object} [params.TextEdit] - Constructor for TextEdit module
   */
  constructor (params) {
    if (!parseManifest(params.manifest)) {
      console.error('Unable to parse the manifest');
    }
    this.manifest = params.manifest;

    this.view = new params.View(this, params.Display, params.manifest.image);
    this.name = params.manifest.title;

    this.core = new NeonCore(params.manifest);
    this.display = this.view.display;
    this.info = new params.Info(this);

    if (params.NeumeEdit !== undefined || (params.TextEdit !== undefined && params.TextView !== undefined)) {
      // Set up display for edit button
<<<<<<< HEAD
      prepareEditMode(this);
    }

    if (params.NeumeEdit !== undefined) {
      this.NeumeEdit = new params.NeumeEdit(this);
=======
      let parent = document.getElementById('dropdown_toggle');
      let editItem = document.createElement('a');
      editItem.classList.add('navbar-item');
      let editButton = document.createElement('button');
      editButton.classList.add('button');
      editButton.id = 'edit_mode';
      editButton.textContent = 'Edit MEI';
      editItem.appendChild(editButton);
      parent.appendChild(editItem);
      this.neumeEdit = new params.NeumeEdit(this);
>>>>>>> 86b9998c
    }
    if (params.TextView !== undefined) {
      this.textView = new params.TextView(this);
      if (params.TextEdit !== undefined) {
        this.TextEdit = new params.TextEdit(this);
      }
    }
  }

  /**
   * Start Neon
   */
  start () {
    /* this.core.db.info().then((info) => {
      if (info.doc_count === 0) {
        this.core.initDb().then(() => { this.updateForCurrentPage(); });
      } else {
        Notification.queueNotification('Existing database found. Revert to start from the beginning.');
        this.updateForCurrentPage();
      }
    }); */
    this.core.initDb().then(() => { this.updateForCurrentPage(); });
  }

  /**
   * Get the current page from the loaded view and then display the
   * most up to date SVG.
   */
  updateForCurrentPage () {
    let pageNo = this.view.getCurrentPage();
    let pageURI = this.view.getCurrentPageURI();
    // load pages
    this.core.getSVG(pageURI).then((svg) => {
      this.view.updateSVG(svg, pageNo);
      this.view.updateCallbacks.forEach(callback => callback());
    });
  }

  /**
   * Same as updateForCurrentPage but returns a promise.
   * @see NeonView.updateForCurrentPage
   */
  updateForCurrentPagePromise () {
    let pageNo = this.view.getCurrentPage();
    let pageURI = this.view.getCurrentPageURI();
    return Promise.resolve(this.core.getSVG(pageURI).then((svg) => {
      this.view.updateSVG(svg, pageNo);
      this.view.updateCallbacks.forEach(callback => callback());
    }));
  }

  /**
   * Redo an action performed on the current page (if any)
   */
  redo () {
    return this.core.redo(this.view.getCurrentPageURI());
  }

  /**
   * Undo the last action performed on the current page (if any)
   */
  undo () {
    return this.core.undo(this.view.getCurrentPageURI());
  }

  /**
   * Get the mode Neon is in: viewer, insert, or edit.
   * @returns {string}
   */
  getUserMode () {
<<<<<<< HEAD
    if (this.NeumeEdit !== undefined) {
      return this.NeumeEdit.getUserMode();
    } else if (this.TextEdit !== undefined) {
      return 'edit';
    } else {
      return 'viewer';
=======
    if (this.neumeEdit === undefined) {
      return 'viewer';
    } else {
      return this.neumeEdit.getUserMode();
>>>>>>> 86b9998c
    }
  }

  /**
   * Perform an editor action
   * @param {object} action - The editor toolkit action object.
   * @param {string} action.action - The name of the action to perform.
   * @param {object|array} action.param - The parameters of the action(s)
   * @param {string} pageURI - The URI of the page to perform the action on
   * @returns {Promise} A promise that resolves to the result of the action.
   */
  edit (action, pageURI) {
    let editPromise = new Promise((resolve) => {
      resolve(this.core.edit(action, pageURI));
    });
    return editPromise;
  }

  /**
   * Get the attributes for a specific musical element.
   * @param {string} elementID - The unique ID of the element.
   * @param {string} pageURI - The URI of the page the element is found on
   * @returns {Promise} A promise that resolves to the available attributes.
   */
  getElementAttr (elementID, pageURI) {
    let elementPromise = new Promise((resolve, reject) => {
      resolve(this.core.getElementAttr(elementID, pageURI));
    });
    return elementPromise;
  }

  /**
   * Updates browser database and creates JSON-LD save file.
   * @returns {Promise} A promise that resolves when the save action is finished.
   */
  export () {
    // return this.core.updateDatabase();
    return (new Promise((resolve, reject) => {
      this.core.updateDatabase().then(() => {
        this.manifest.mei_annotations = this.core.annotations;
        this.manifest.timestamp = (new Date()).toISOString();
        let data = new window.Blob([JSON.stringify(this.manifest, null, 2)], { type: 'application/ld+json' });
        let reader = new window.FileReader();
        reader.addEventListener('load', () => {
          resolve(reader.result);
        });
        reader.readAsDataURL(data);
      }).catch(err => { reject(err); });
    }));
  }

  /**
   * Save the current state to the browser database.
   * @returns {Promise} A promise that resolves when the action is finished.
   */
  save () {
    return this.core.updateDatabase();
  }

  /**
   * Deletes the local database of the loaded MEI file(s).
   * @returns {Promise} A promise that resolves when the database is deleted.
   */
  deleteDb () {
    return this.core.db.destroy();
  }

  /**
   * Get the page's MEI file encoded as a data URI.
   * @param {number} pageNo - The zero-indexed page to encode.
   * @returns {Promise} A promise that resolves to the URI.
   */
  getPageURI (pageNo) {
    if (pageNo === undefined) {
      pageNo = this.view.getCurrentPage();
    }
    return new Promise((resolve) => {
      this.core.getMEI(pageNo).then((mei) => {
        resolve('data:application/mei+xml;charset=utf-8,' + encodeURIComponent(mei));
      });
    });
  }

  /**
   * Get the page's MEI file as a string.
   * @param {number} pageNo - The zero-indexed page to get.
   * @returns {Promise} A promise that resolves to the string.
   */
  getPageMEI (pageNo) {
    return this.core.getMEI(pageNo);
  }

  /**
   * Get the page's SVG.
   * @param {number} pageNo - The zero-indexed page to get.
   * @returns {Promise} A promise that resolves to the SVG.
   */
  getPageSVG (pageNo) {
    return this.core.getSVG(pageNo);
  }
}

export { NeonView as default };<|MERGE_RESOLUTION|>--- conflicted
+++ resolved
@@ -1,10 +1,6 @@
 import NeonCore from './NeonCore.js';
-<<<<<<< HEAD
+import { parseManifest } from './utils/NeonManifest.js';
 import { prepareEditMode } from './utils/EditControls';
-=======
-import { parseManifest } from './utils/NeonManifest.js';
-import * as Notification from './utils/Notification.js';
->>>>>>> 86b9998c
 
 /**
  * NeonView class. Manages the other modules of Neon and communicates with
@@ -37,24 +33,11 @@
 
     if (params.NeumeEdit !== undefined || (params.TextEdit !== undefined && params.TextView !== undefined)) {
       // Set up display for edit button
-<<<<<<< HEAD
       prepareEditMode(this);
     }
 
     if (params.NeumeEdit !== undefined) {
       this.NeumeEdit = new params.NeumeEdit(this);
-=======
-      let parent = document.getElementById('dropdown_toggle');
-      let editItem = document.createElement('a');
-      editItem.classList.add('navbar-item');
-      let editButton = document.createElement('button');
-      editButton.classList.add('button');
-      editButton.id = 'edit_mode';
-      editButton.textContent = 'Edit MEI';
-      editItem.appendChild(editButton);
-      parent.appendChild(editItem);
-      this.neumeEdit = new params.NeumeEdit(this);
->>>>>>> 86b9998c
     }
     if (params.TextView !== undefined) {
       this.textView = new params.TextView(this);
@@ -125,19 +108,12 @@
    * @returns {string}
    */
   getUserMode () {
-<<<<<<< HEAD
     if (this.NeumeEdit !== undefined) {
       return this.NeumeEdit.getUserMode();
     } else if (this.TextEdit !== undefined) {
       return 'edit';
     } else {
       return 'viewer';
-=======
-    if (this.neumeEdit === undefined) {
-      return 'viewer';
-    } else {
-      return this.neumeEdit.getUserMode();
->>>>>>> 86b9998c
     }
   }
 
