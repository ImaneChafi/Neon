import NeonCore from './NeonCore.js';
import * as Notification from './utils/Notification.js';

/**
 * NeonView class. Manages the other modules of Neon and communicates with
 * NeonCore.
 */
class NeonView {
  /**
   * Constructor for NeonView. Sets mode and passes constructors.
   * @param {object} params
   * @param {string} params.mode
   * @param {object} params.options
   * @param {object} params.View - Constructor for a View module
   * @param {object} params.Display - Constructor for DisplayPanel module
   * @param {object} params.Info - Constructor for InfoModule module
   * @param {object} [params.Edit] - Constructor for EditMode module
   * @param {object} [params.TextView] - Constructor for TextView module
   */
  constructor (params) {
    if (params.mode === 'single' || params.mode === 'iiif') {
      this.mode = params.mode;
    } else {
      console.error('Invalid mode');
    }

    if (this.mode === 'single') {
      this.view = new params.View(this, params.Display, params.options.image);
    } else {
      this.view = new params.View(this, params.Display, params.options.manifest);
    }

    this.core = new NeonCore(params.options.meiMap, params.options.name);

    this.display = this.view.display;
    this.InfoModule = params.Info;
    this.info = new params.Info(this);

    if (params.Edit !== undefined) {
      // Set up display for edit button
      let parent = document.getElementById('dropdown_toggle');
      let editItem = document.createElement('a');
      editItem.classList.add('navbar-item');
      let editButton = document.createElement('button');
      editButton.classList.add('button');
      editButton.id = 'edit_mode';
      editButton.textContent = 'Edit MEI';
      editItem.appendChild(editButton);
      parent.appendChild(editItem);

      this.editor = new params.Edit(this);
    }

<<<<<<< HEAD
    this.textView = new params.TextView(this);
=======
    if (params.TextView !== undefined) {
      this.textView = new params.TextView(this);
    }
>>>>>>> 460b5284
  }

  /**
   * Start Neon
   */
  start () {
    /* this.core.db.info().then((info) => {
      if (info.doc_count === 0) {
        this.core.initDb().then(() => { this.updateForCurrentPage(); });
      } else {
        Notification.queueNotification('Existing database found. Revert to start from the beginning.');
        this.updateForCurrentPage();
      }
    }); */
    this.core.initDb().then(() => { this.updateForCurrentPage(); });
  }

  /**
   * Get the current page from the loaded view and then display the
   * most up to date SVG.
   */
  updateForCurrentPage () {
    let pageNo = this.view.getCurrentPage();
    // load pages
    this.core.getSVG(pageNo).then((svg) => {
      this.view.updateSVG(svg, pageNo);
    });
  }

  /**
   * Redo an action performed on the current page (if any)
   */
  redo () {
    return this.core.redo(this.view.getCurrentPage());
  }

  /**
   * Undo the last action performed on the current page (if any)
   */
  undo () {
    return this.core.undo(this.view.getCurrentPage());
  }

  /**
   * Get the mode Neon is in: viewer, insert, or edit.
   */
  getUserMode () {
    if (this.editor === undefined) {
      return 'viewer';
    } else {
      return this.editor.getUserMode();
    }
  }

  /**
   * Perform an editor action
   * @param {object} action - The editor toolkit action object.
   * @param {string} action.action - The name of the action to perform.
   * @param {object|array} action.param - The parameters of the action(s)
   * @param {number} pageNo - The zero-indexed page number to perform the action on.
   * @returns {Promise} A promise that resolves to the result of the action.
   */
  edit (action, pageNo) {
    let editPromise = new Promise((resolve) => {
      resolve(this.core.edit(action, pageNo));
    });
    return editPromise;
  }

  /**
   * Get the attributes for a specific musical element.
   * @param {string} elementID - The unique ID of the element.
   * @param {number} pageNo - The zero-indexed page number the ID is found on.
   * @returns {Promise} A promise that resolves to the available attributes.
   */
  getElementAttr (elementID, pageNo) {
    let elementPromise = new Promise((resolve, reject) => {
      resolve(this.core.getElementAttr(elementID, pageNo));
    });
    return elementPromise;
  }

  /**
   * Save the current state of the MEI file(s) to the browser database.
   * @returns {Promise} A promise that resolves when the save action is finished.
   */
  save () {
    return this.core.updateDatabase();
  }

  /**
   * Deletes the local database of the loaded MEI file(s).
   * @returns {Promise} A promise that resolves when the database is deleted.
   */
  deleteDb () {
    return this.core.db.destroy();
  }

  /**
   * Get the page's MEI file encoded as a data URI.
   * @param {number} pageNo - The zero-indexed page to encode.
   * @returns {Promise} A promise that resolves to the URI.
   */
  getPageURI (pageNo) {
    if (pageNo === undefined) {
      pageNo = this.view.getCurrentPage();
    }
    return new Promise((resolve) => {
      this.core.getMEI(pageNo).then((mei) => {
        resolve('data:application/mei+xml;charset=utf-8,' + encodeURIComponent(mei));
      });
    });
  }

  /**
   * Get the page's MEI file as a string.
   * @param {number} pageNo - The zero-indexed page to get.
   * @returns {Promise} A promise that resolves to the string.
   */
  getPageMEI (pageNo) {
    return this.core.getMEI(pageNo);
  }

  /**
   * Get the page's SVG.
   * @param {number} pageNo - The zero-indexed page to get.
   * @returns {Promise} A promise that resolves to the SVG.
   */
  getPageSVG (pageNo) {
    return this.core.getSVG(pageNo);
  }
}

export { NeonView as default };<|MERGE_RESOLUTION|>--- conflicted
+++ resolved
@@ -50,14 +50,9 @@
 
       this.editor = new params.Edit(this);
     }
-
-<<<<<<< HEAD
-    this.textView = new params.TextView(this);
-=======
     if (params.TextView !== undefined) {
       this.textView = new params.TextView(this);
     }
->>>>>>> 460b5284
   }
 
   /**
