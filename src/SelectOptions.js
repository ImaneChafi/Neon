--- conflicted
+++ resolved
@@ -1,133 +1,7 @@
-<<<<<<< HEAD
-import Icons from "./img/icons.svg";
-
-function SelectOptions(neonView, groupingHandler) {
-    //TODO: CHANGE NAVABAR-LINK TO PROPER ICON//
-    function triggerNcActions(lastSelect) {
-        endOptionsSelection();
-        $("#moreEdit").removeClass("is-invisible");
-        $("#moreEdit").append(
-            "<label>Change Head Shape:&nbsp;</label>" +
-            "<div id='drop_select' class='dropdown'>" +
-            "<div class='dropdown-trigger'>" +
-            "<button id='select-options' class='button' aria-haspopup='true' aria-controls='dropdown-menu'>" +
-            "<span>Head Shapes</span><svg class='icon'>" +
-            "<use xlink:href='" + Icons + "#dropdown-down'></use></svg></button></div>" +
-            "<div class='dropdown-menu' id='dropdown-menu' role='menu'>" +
-            "<div class='dropdown-content'>" +
-            "<a id='Punctum' class='dropdown-item'>Punctum</a>" +
-            "<a id='Virga' class='dropdown-item'>Virga</a>" +
-            "<a id='Inclinatum' class='dropdown-item'>Inclinatum</a></div></div></div>"
-        );
-        
-        $("#Punctum.dropdown-item").on("click", (evt) => {
-            let unsetInclinatum = {
-                "action": "set",
-                "param": {
-                    "elementId": lastSelect[0].id,
-                    "attrType": "name",
-                    "attrValue": ""
-                }
-            };
-            let unsetVirga = {
-                "action": "set",
-                "param": {
-                    "elementId": lastSelect[0].id,
-                    "attrType": "diagonalright",
-                    "attrValue": ""
-                }
-            };
-            neonView.edit({ "action": "chain", "param": [ unsetInclinatum, unsetVirga ]});
-            neonView.refreshPage();
-        });
-=======
 /** @module SelectOptions */
->>>>>>> c077ea85
-
 import * as Contents from "./Contents.js";
 import * as Grouping from "./Grouping.js";
 
-<<<<<<< HEAD
-        initOptionsListeners();
-    }
-    //TODO: CHANGE NAVABAR-LINK TO PROPER ICON//
-    function triggerNeumeActions() {
-        endOptionsSelection()
-        $("#moreEdit").removeClass("is-invisible");
-        $("#moreEdit").append(
-            "<label>Change Grouping:&nbsp;</label>" +
-            "<div id='drop_select' class='dropdown'>" +
-            "<div class='dropdown-trigger'>" +
-            "<button id='select-options' class='button' aria-haspopup='true' aria-controls='dropdown-menu'>" +
-            "<span>Groupings</span><svg class='icon'>" +
-            "<use xlink:href='" + Icons + "#dropdown-down'></use></svg></button></div>" +
-            "<div class='dropdown-menu' id='dropdown-menu' role='menu'>" +
-            "<div class='dropdown-content'>" +
-            "<a id='Torculus' class='dropdown-item'>Torculus</a></div></div></div>" +
-            "<div><p class='control'>" +
-            "<button class='button' id='ungroupNcs'>Ungroup</button></p></div>"
-        );
-        groupingHandler.initGroupingListeners();
-        initOptionsListeners();
-    }
-
-    function triggerSylActions() {
-        endOptionsSelection()
-        $("#moreEdit").removeClass("is-invisible");
-        $("#moreEdit").append(
-            "<div><p class='control'>" +
-            "<button class='button' id='ungroupNeumes'>Ungroup</button></p></div>"
-        );
-        groupingHandler.initGroupingListeners();
-    }
-
-    function triggerClefActions() {
-        endOptionsSelection();
-        $("#moreEdit").removeClass("is-invisible");
-        $("#moreEdit").append(
-            "<label>Change Clef Shape:&nbsp;</label>" +
-            "<div id='drop_select' class='dropdown'>" +
-            "<div class='dropdown-trigger'>" +
-            "<button id='select-options' class='button' aria-haspopup='true' aria-controls='dropdown-menu'>" +
-            "<span>Clef Shapes</span><svg class='icon'>" +
-            "<use xlink:href='" + Icons + "#dropdown-down'></use></svg></button></div>" +
-            "<div class='dropdown-menu' id='dropdown-menu' role='menu'>" +
-            "<div class='dropdown-content'>" +
-            "<a id='Punctum' class='dropdown-item'>C Clef</a>" +
-            "<a id='Inclinatum' class='dropdown-item'>F Clef</a></div></div></div>"
-        );
-        initOptionsListeners();
-    }
-
-    function triggerStaffActions(neonView) {
-        $("#moreEdit").empty();
-        $("#moreEdit").addClass("is-invisible");
-        $("#moreEdit").removeClass("is-invisible");
-        $("#moreEdit").append(
-            "<label>Merge Systems:&nbsp;</label>" +
-            "<div><p class='control'>" +
-            "<button id='merge-systems' class='button'>Merge</button></p></div>"
-        );
-        
-        $("#drop_select").on("click", function() {
-            $(this).toggleClass("is-active");
-        });
-        $("#merge-systems").on("click", (evt) => {
-            let systems = Array.from($(".staff.selected"));
-            let elementIds = [];
-            systems.forEach(staff => {
-                elementIds.push(staff.id);
-            });
-            let editorAction = {
-                "action": "merge",
-                "param": {
-                    "elementIds": elementIds
-                }
-            };
-    
-            if (neonView.edit(editorAction)) {
-                neonView.refreshPage();
-=======
 /**
  * The NeonView parent to call editor actions.
  * @type {NeonView}
@@ -202,7 +76,6 @@
                 "elementId": lastSelect[0].id,
                 "attrType": "name",
                 "attrValue": ""
->>>>>>> c077ea85
             }
         };
         let setVirga = {
