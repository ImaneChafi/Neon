--- conflicted
+++ resolved
@@ -2,11 +2,7 @@
  * current use cases: bounding boxes and staves
  */
 
-<<<<<<< HEAD
-import { getStaffBBox } from './SelectTools.js'
-=======
 import { getStaffBBox, selectBBox, selectStaff } from './SelectTools.js';
->>>>>>> 8a6ea71e
 
 const d3 = require('d3');
 
