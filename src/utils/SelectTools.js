--- conflicted
+++ resolved
@@ -58,7 +58,6 @@
  */
 export function select (el, dragHandler) {
   if (!$(el).hasClass('selected')) {
-<<<<<<< HEAD
     $(el).addClass('selected');
     var sylId;
     if ($(el).hasClass('syllable')) {
@@ -75,27 +74,6 @@
     } else if ($(el).find('.sylTextRect-display').length) {
       $(el).find('.sylTextRect-display').addClass('sylTextRect-select');
       $(el).find('.sylTextRect-display').removeClass('sylTextRect-display');
-=======
-    if (el.classList.contains('staff')) {
-      selectStaff(el, dragHandler);
-    } else {
-      $(el).attr('fill', '#d00');
-      $(el).addClass('selected');
-
-      var sylId;
-      if ($(el).hasClass('syllable')) {
-        sylId = el.id;
-      } else if ($(el).parents('.syllable').length) {
-        sylId = $(el).parents('.syllable').attr('id');
-      }
-      if (sylId !== undefined) {
-        if ($('span').filter('.' + sylId).length) {
-          $('span').filter('.' + sylId).css('color', '#d00');
-          $('span').filter('.' + sylId).css('font-weight', 'bold');
-          $('span').filter('.' + sylId).addClass('syl-select');
-        }
-      }
->>>>>>> d6235c7a
     }
   }
   updateHighlight();
@@ -128,8 +106,7 @@
     } else if ($(parent).hasClass('nc')) {
       SelectOptions.triggerNcActions(parent);
     } else {
-      console.log('selectNcs else triggerDeleteActions');
-      SelectOptions.triggerDeleteActions();
+      console.warn('No action triggered!');
     }
     dragHandler.dragInit();
   }
@@ -213,8 +190,6 @@
 export function selectNn (notNeumes) {
   if (notNeumes.length > 0) {
     notNeumes.forEach(nn => { select(nn); });
-    console.log('selectNn triggerDeleteActions');
-    SelectOptions.triggerDeleteActions();
     return false;
   } else {
     return true;
@@ -406,22 +381,8 @@
             SelectOptions.triggerDefaultActions();
           }
       }
-<<<<<<< HEAD
-    } else if (ncs.length === 1) {
-      SelectOptions.triggerNcActions(ncs[0]);
-    } else {
-      SelectOptions.triggerDeleteActions();
-    }
-  }
-  if ($('.selected').length > 0) {
-    info.stopListeners();
-  }
-  if (dragHandler !== undefined) {
-    dragHandler.dragInit();
-=======
       break;
     default:
       console.error('Unknown selection type. This should not have occurred.');
->>>>>>> d6235c7a
   }
 }