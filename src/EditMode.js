import DragHandler from "./DragHandler.js";
import GroupingHandler from "./GroupingHandler.js";
import Navbar from "./Navbar.js";
import Select from "./Select.js";
import CursorHandler from "./CursorHandler.js";
import InsertControls from "./InsertControls.js";
import InsertHandler from "./InsertHandler.js";
import DragSelect from "./DragSelect.js"
import SelectOptions from "./SelectOptions.js";

export default function EditMode (neonView, meiFile, zoomHandler){
    var dragHandler = null;
    var selectOptions = null;
    var groupingHandler = null;
    var navbarHandler = null;
    var select = null;
    var insertControls = null;
    var cursorHandler = null;
    var dragSelect = null;
    var insertHandler = null;
    var vbHeight = null;
    var vbWidth = null;


    // Set edit mode listener
    $("#edit_mode").on("click", function(){
        $("#dropdown_toggle").empty();
        $("#dropdown_toggle").append(  
            "<div class='navbar-item has-dropdown is-hoverable'><a class='navbar-link'>File</a>" +
            "<div class='navbar-dropdown'>" +
            "<a id='getmei' class='navbar-item' href='' download=''> Download MEI </a>" +
            "<a id='getpng' class='navbar-item' href='' download=''> Download PNG </a>" +
            "<a id='revert' class='navbar-item' href=''> Revert </a>"
        );
        $("#insert_controls").append(
            "<p class='panel-heading' id='insertMenu'>Insert</p>" +
            "<div id='insertContents'>" +
            "<p class='panel-tabs'>" +
            "<a id='neumeTab' class='insertTab'>Neume</a>" +
            "<a id='groupingTab' class='insertTab'>Grouping</a>" +
            "<a id='clefTab' class='insertTab'>Clef</a>" +
            "<a id='systemTab' class='insertTab'>System</a>" +
            "<a id='divisionTab' class='insertTab'>Division</a></p>" +
            "<a class='panel-block has-text-centered'>" +
            "<div id='insert_data' class='field is-grouped'/></a></div>"
        );
        $("#edit_controls").append(
            "<p class='panel-heading' id='editMenu'>Edit</p>" +
            "<div id='editContents'>" +
            "<a class='panel-block'>" +
            "<label>Select By:&nbsp;</label>" +
            "<div class='field has-addons'>" +
            "<p class='control'>" + 
            "<button class='button is-active' id='selByNeume'>Neume</button></p>" +
            "<p class='control'>" +
            "<button class='button' id='selByNc'>Neume Component</button></p></div></a>" +
            "<a class='panel-block'>" + 
            "<div class='field is-grouped'>" +
            "<p class='control'>" +
            "<button class='button' id='undo'>Undo</button></p>" +
            "<p class='control'>" +
            "<button class='button' id='redo'>Redo</button></p>" +
            "<p class='control'>" +
            "<button class='button' id='save'>Save Changes</button></p>" +
            "<p class='control'>" +
            "<button class='button' id='delete'>Delete</button></p></div></a>" +
            "<a id='moreEdit' class='panel-block is-invisible'>" + 
            "<a id='neumeEdit' class='panel-block is-invisible'></div>"
        );

        init();
    })

    function init() {
        dragHandler = new DragHandler(neonView);
<<<<<<< HEAD
        groupingHandler = new GroupingHandler(neonView);
=======
        selectOptions = new SelectOptions();
        groupingHandler = new GroupingHandler();
>>>>>>> 00161126
        navbarHandler = new Navbar(meiFile);
        select = new Select(dragHandler, selectOptions);
        cursorHandler = new CursorHandler();
        insertHandler = new InsertHandler(neonView);
        insertControls = new InsertControls(cursorHandler, insertHandler);
        dragSelect = new DragSelect(dragHandler, zoomHandler, groupingHandler, selectOptions);

        $("#insertMenu").on("click", () => {
            if ($("#insertContents").is(":hidden")) {
                $("#insertContents").css("display", "");
            } else {
                $("#insertContents").css("display", "none");
            }
        });

        $("#editMenu").on("click", () => {
            if ($("#editContents").is(":hidden")) {
                $("#editContents").css("display", "");
            } else {
                $("#editContents").css("display", "none");
            }
        });

        $("#undo").on("click", () => {
            if (!neonView.undo()) {
                console.error("Failed to undo action");
            } else {
                neonView.refreshPage();
            }
        });
        $("#redo").on("click", () => {
            if (!neonView.redo()) {
                console.error("Failed to redo action");
            } else {
                neonView.refreshPage();
            }
        });
        $("#save").on("click", () => {
            neonView.saveMEI();
        });

        $("#delete").on("click", () => {
            let toRemove = [];
            var selected = Array.from(document.getElementsByClassName("selected"));
            selected.forEach(elem => {
                toRemove.push(
                    {
                        "action": "remove",
                        "param": {
                            "elementId": elem.id
                        }
                    }
                );
            });
            let chainAction = {
                "action": "chain",
                "param": toRemove
            };
            neonView.edit(chainAction);
            neonView.refreshPage();
        });
    }

    function resetListeners() {
        select.selectListeners();
    }

    ////// TODO: pass to cursorHandler to scale insert image ///////
    // function getScale() {
    //     var viewBox = d3.select("#svg_group").attr("viewBox");
    //     vbHeight = parseInt(viewBox.split(" ")[3]);
    //     vbWidth = parseInt(viewBox.split(" ")[2]);
    // }

    EditMode.prototype.resetListeners = resetListeners;
    // EditMode.prototype.getScale = getScale;
}<|MERGE_RESOLUTION|>--- conflicted
+++ resolved
@@ -73,12 +73,8 @@
 
     function init() {
         dragHandler = new DragHandler(neonView);
-<<<<<<< HEAD
+        selectOptions = new SelectOptions();
         groupingHandler = new GroupingHandler(neonView);
-=======
-        selectOptions = new SelectOptions();
-        groupingHandler = new GroupingHandler();
->>>>>>> 00161126
         navbarHandler = new Navbar(meiFile);
         select = new Select(dragHandler, selectOptions);
         cursorHandler = new CursorHandler();
