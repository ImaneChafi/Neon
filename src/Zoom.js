/** @module Zoom */

/**
 * Creates a Zoom Handler object.
 * @constructor ZoomHandler
 */
function ZoomHandler () {
    const d3 = require("d3");
    const $ = require("jquery");

    var dragCoordinates;
    /**
     * The internal view box of the SVG container.
     * @type {module:Zoom.ViewBox}
     */
    var viewBox;
    var matrix;

    /**
     * Reset the zoom and pan of the viewbox for the SVG.
     */
    function resetZoomAndPan () {
        let bgimg = document.getElementById("bgimg");
        viewBox = new ViewBox(parseInt(bgimg.getAttribute("width")), parseInt(bgimg.getAttribute("height")));

        updateViewBox();
    }

    /**
     * Zoom to a certain factor.
     * @param {number} k - The zoom factor.
     */
    function zoomTo (k) {
        getViewBox();
        viewBox.zoomTo(k);

        updateViewBox();
    }

    /**
     * Translate the view box by relative coordinates.
     * @param {number} xDiff - The relative x coordinate.
     * @param {number} yDiff - The relative y coordinate.
     */
    function translate (xDiff, yDiff) {
        getViewBox();
        viewBox.translate(xDiff, yDiff);
        updateViewBox();
    }

    /**
     * Restore the view box to what it was before the editor action.
     */
    function restoreTransformation () {
        if (viewBox === undefined) {
            resetZoomAndPan();
        }
        else {
            updateViewBox();
        }
    }

    /**
     * Get the view box from the SVG in the page.
     */
    function getViewBox () {
        if (viewBox === undefined) {
            let bgimg = document.getElementById("bgimg");
            viewBox = new ViewBox(parseInt(bgimg.getAttribute("width")), parseInt(bgimg.getAttribute("height")));
        }
        var rawViewBox = document.getElementById("svg_group").getAttribute("viewBox").split(" ");
        viewBox.set(
            parseInt(rawViewBox[0]),
            parseInt(rawViewBox[1]),
            parseInt(rawViewBox[2]),
            parseInt(rawViewBox[3])
        );
    }

    /**
     * Update the viewBox attribute of svg_group.
     */
    function updateViewBox() {
        document.getElementById("svg_group").setAttribute("viewBox", viewBox.get());
    }

    function startDrag () {
        dragCoordinates = document.getElementById("svg_group").createSVGPoint();
        if (d3.event.type === "touchstart") {
            // If drag is triggered by a touch event
            dragCoordinates.x = d3.event.touches[0].screenX;
            dragCoordinates.y = d3.event.touches[0].screenY;
        } else {
            // Otherwise triggered by a mouse click
            dragCoordinates.x = d3.event.x;
            dragCoordinates.y = d3.event.y;
        }

        matrix = document.getElementById("svg_group").getScreenCTM().inverse();
    }

    function dragging () {
        var newCoordinates = document.getElementById("svg_group").createSVGPoint();
        // Same kind of checking as in startDrag
        if (d3.event.type === "touchmove") {
            newCoordinates.x = d3.event.touches[0].screenX;
            newCoordinates.y = d3.event.touches[0].screenY;
        } else if (d3.event.type === "wheel" && d3.event.shiftKey === false) {
            if (matrix === undefined) {
                matrix = document.getElementById("svg_group").getScreenCTM().inverse();
            }
            if (dragCoordinates === undefined) {
                dragCoordinates = document.getElementById("svg_group").createSVGPoint();
            }
            dragCoordinates.x = d3.event.x;
            dragCoordinates.y = d3.event.y;
            newCoordinates.x = dragCoordinates.x - d3.event.deltaX;
            newCoordinates.y = dragCoordinates.y - d3.event.deltaY;
            d3.event.preventDefault();
        } else {
            newCoordinates.x = d3.event.x;
            newCoordinates.y = d3.event.y;
        }
        let newTransform = newCoordinates.matrixTransform(matrix);
        let dragTransform = dragCoordinates.matrixTransform(matrix);
        translate(-newTransform.x + dragTransform.x, -newTransform.y + dragTransform.y);
        dragCoordinates = newCoordinates;
    }

    function scrollZoom () {
        if (d3.event.type !== "wheel") return;
        if (!d3.event.shiftKey) {
            dragging();
            return;
        }
        let slider = document.getElementById("zoomSlider");
        getViewBox();
        let k = viewBox.getZoom();
        let newK = k - d3.event.deltaX / 100;
        if (newK < parseInt(slider.getAttribute("min")) / 100) newK = 0.25;
        if (newK > parseInt(slider.getAttribute("max")) / 100) newK = 4;
        zoomTo(newK);

        // Update zoom slider
        slider.value = newK * 100;
        document.getElementById("zoomOutput").value = parseInt(newK * 100);
    }

    ZoomHandler.prototype.constructor = ZoomHandler;
    ZoomHandler.prototype.resetZoomAndPan = resetZoomAndPan;
    ZoomHandler.prototype.zoomTo = zoomTo;
    ZoomHandler.prototype.translate = translate;
    ZoomHandler.prototype.getViewBox = getViewBox;
    ZoomHandler.prototype.restoreTransformation = restoreTransformation;
    ZoomHandler.prototype.startDrag = startDrag;
    ZoomHandler.prototype.dragging = dragging;
    ZoomHandler.prototype.scrollZoom = scrollZoom;
}

/**
 * A class representing an SVG view box.
 * @constructor
 * @param {number} imageWidth - The width of the original image in pixels.
 * @param {number} imageHeight - The height of the original image in pixels.
 */
<<<<<<< HEAD
export function ViewBox (imageWidth, imageHeight) {
    this.a = 0;
    this.b = 0;
    this.c = (imageWidth != undefined ? imageWidth : 0);
    this.d = (imageHeight != undefined ? imageHeight : 0);

=======
export function ViewBox () {
>>>>>>> 4703f86a
    /**
     * Set the parameters of a view box.
     * @param {number} w - New value for a.
     * @param {number} x - New value for b.
     * @param {number} y - New value for c.
     * @param {number} z - New value for d.
     */
    function set (w, x, y, z) {
        this.a = w;
        this.b = x;
        this.c = y;
        this.d = z;
    }

    /**
     * Returns the ViewBox values in a way that can be used as an SVG attribute.
     * @returns {string}
     */
    function get () {
        return this.a + " " + this.b + " " + this.c + " " + this.d;
    }

    /**
     * Zoom to a certain scale.
     * @param {number} k - The zoom scale.
     */
    function zoomTo(k) {
        let zoomHeight = (imageHeight/ k);
        let zoomWidth = (imageWidth / k);

        this.c = zoomWidth;
        this.d = zoomHeight;
    }

    /**
     * Get the current zoom level of the view box.
     * @returns {number}
     */
    function getZoom() {
        return imageWidth / this.c;
    }

    /**
     * Shift viewbox by (xDiff, yDiff)
     */
    function translate (xDiff, yDiff) {
        this.a += xDiff;
        this.b += yDiff;
    }

    ViewBox.prototype.constructor = ViewBox;
    ViewBox.prototype.set = set;
    ViewBox.prototype.translate = translate;
    ViewBox.prototype.zoomTo = zoomTo;
    ViewBox.prototype.get = get;
    ViewBox.prototype.getZoom = getZoom;
}

export {ZoomHandler as default};<|MERGE_RESOLUTION|>--- conflicted
+++ resolved
@@ -163,16 +163,12 @@
  * @param {number} imageWidth - The width of the original image in pixels.
  * @param {number} imageHeight - The height of the original image in pixels.
  */
-<<<<<<< HEAD
 export function ViewBox (imageWidth, imageHeight) {
     this.a = 0;
     this.b = 0;
     this.c = (imageWidth != undefined ? imageWidth : 0);
     this.d = (imageHeight != undefined ? imageHeight : 0);
 
-=======
-export function ViewBox () {
->>>>>>> 4703f86a
     /**
      * Set the parameters of a view box.
      * @param {number} w - New value for a.
