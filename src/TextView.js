--- conflicted
+++ resolved
@@ -108,28 +108,18 @@
       			$(span).on('mouseenter', () => {
         			syllable.addClass('syl-select');
         			syllable.attr('fill', '#d00');
-<<<<<<< HEAD
         			rect.removeClass('sylTextRect');  			
         			rect.addClass('sylTextRect-select');
         			//syl.attr('fill', '#ffc7c7');
         			//this.highlightBoundingBox(span);
-=======
-        			rect.removeClass('rect');  			
-        			rect.addClass('rect-select');
->>>>>>> fc3e3657
         		});
         		$(span).on('mouseleave', () => {
         			syllable.removeClass('syl-select');
         			syllable.attr('fill', null);
-<<<<<<< HEAD
         			rect.removeClass('sylTextRect-select');
         			rect.addClass('sylTextRect');
         			//syl.attr('fill', null);
         			//this.removeBoundingBox(span);
-=======
-        			rect.removeClass('rect-select');
-        			rect.addClass('rect');
->>>>>>> fc3e3657
 				});
       		});
       		if (this.neonView.getUserMode() !== 'viewer') {
