--- conflicted
+++ resolved
@@ -8,158 +8,6 @@
  * Class that manages getting the text for syllables in Neon from the mei file
  */
 class TextView {
-<<<<<<< HEAD
-	/**
-	 * A constructor for a TextView.
-	 * @param {NeonView} neonView = The NeonView parent.
-	 */
-  
-	constructor (neonView) {
-		this.neonView = neonView;
-		this.notificationSent = false;
-
-		// add checkbox to enable/disable the view
-		let block = document.getElementById('extensible-block');
-		let label = document.createElement('label');
-		let input = document.createElement('input');
-		label.classList.add('checkbox');
-		label.textContent = 'Display Text: ';
-		input.classList.add('checkbox');
-		input.id = 'displayText';
-		input.type = 'checkbox';
-		input.checked = false;
-		label.appendChild(input);
-		block.prepend(label);
-
-		$('#edit_mode').on('click', () => {
-			this.setTextEdit();
-		});
-		this.setTextViewControls();
-		this.neonView.view.addUpdateCallback(this.updateTextViewVisibility.bind(this));
-	}
-
-	/**
- 	* set listeners on textview visibility checkbox
- 	*/
-	setTextViewControls () {
-		this.updateTextViewVisibility();
-		$('#displayText').on('click', () => {
-			this.updateTextViewVisibility();
-		});
-	}
-
-
-	/**
- 	 * set text to edit mode
-	 */
-	setTextEdit () {
-		let spans = Array.from($('#syl_text').children('p').children('span'));
-		spans.forEach(span => {
-			$(span).off('click');
-   			$(span).on('click', () => {
-   				this.updateSylText(span);
-   			});
-		});
-	}
-
-
-	/**
- 	* update the text for a single syl element
- 	* @param {HTMLElement} span
- 	*/
-	updateSylText (span) {
-		let orig = formatRaw($(span).html());
-		let corrected = window.prompt('', orig);
-		if (corrected !== null && corrected !== orig) {
-   			let editorAction = {
-    			'action': 'setText',
-      			'param': {
-        			'elementId': $('#' + $(span).attr('class').replace('syl-select', '').trim()).attr('id'),
-        			'text': corrected
-      			}
-    		};
-    		this.neonView.edit(editorAction, this.neonView.view.getCurrentPage()).then((response) => {
-    			if (response) {
-    				this.neonView.updateForCurrentPage();
-    			}
-    		});
-    	}
-	}
-
-
-	/**
- 	* update the visibility of the textview box
- 	* and add the event listeners to make sure the syl highlights when moused over
- 	*/
-	updateTextViewVisibility () {
-		if ($('#displayText').is(':checked')) {
-			$('#syl_text').css('display', '');
-			$('#syl_text').html('<p>' + this.getSylText() + '</p>');
-			let spans = Array.from($('#syl_text').children('p').children('span'));
-			spans.forEach(span => {
-				let syllable = $('#' + $(span).attr('class'));
-				let syl = syllable.children('.syl');
-				let text = syl.children('text');
-				let int_text = text.children('.text');
-				let real_text = text.children('.text').children('.text');
-				let rect = syl.children('rect');
-				if(text.attr('class') == null) {
-					text.addClass('text');
-				}
-      			$(span).on('mouseenter', () => {
-        			syllable.attr('fill', '#d00');
-        			rect.removeClass('sylTextRect');  			
-        			rect.addClass('sylTextRect-select');
-        			//syl.attr('fill', '#ffc7c7');
-        			//this.highlightBoundingBox(span);
-        		});
-        		$(span).on('mouseleave', () => {
-        			syllable.attr('fill', null);
-        			rect.removeClass('sylTextRect-select');
-        			rect.addClass('sylTextRect');
-        			//syl.attr('fill', null);
-        			//this.removeBoundingBox(span);
-				});
-      		});
-      		if (this.neonView.getUserMode() !== 'viewer') {
-      			this.setTextEdit();
-      		}
-		} else {
-			$('#syl_text').css('display', 'none');
-		}
-	}
-
-	/**
- 	* get the syllable text of the loaded file
- 	* @returns {string}
- 	*/
- 	getSylText () {
-		var lyrics = '';
-		let uniToDash = /\ue551/g;
-		let syllables = Array.from($('.active-page .syllable'));
-		syllables.forEach(syllable => {
-			if ($(syllable).has('.syl').length) {
-   				let syl = $(syllable).children('.syl')[0];
-   				lyrics += "<span class='" + syllable.id + "'>";
-   				if (syl.textContent.trim() === '') {
-   	  				lyrics += '&#x25CA; ';
-   		  		} else {
-       				Array.from(syl.children[0].children[0].children).forEach(text => {
-         				lyrics += text.textContent !== '' ? text.textContent : '&#x25CA; ';
-       				});
-     			}
-     			lyrics += ' </span>';
-   			} else {
-   				lyrics += "<span class='" + syllable.id + "'>&#x25CA; </span>";
-    		}
-  		});
-  		if(!TextView.notificationSent) {
-  			Notification.queueNotification('Blank syllables are represented by &#x25CA;!');
-  			TextView.notificationSent = true;
-  		}
-  		return lyrics.replace(uniToDash, '-');
-	}
-=======
   /**
    * A constructor for a TextView.
    * @param {NeonView} neonView = The NeonView parent.
@@ -309,7 +157,6 @@
     }
     return lyrics.replace(uniToDash, '-');
   }
->>>>>>> ef00f733
 }
 
 /**
