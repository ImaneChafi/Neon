--- conflicted
+++ resolved
@@ -1,17 +1,10 @@
 /**
  * A Text editing module that works with the SingleView and DivaView modules
  */
-<<<<<<< HEAD
-class TextEditMode {
-  /**
-    * Constructor for a TextEdit
-  */
-=======
 export default class TextEditMode {
   /**
    * Constructor for a TextEdit
    */
->>>>>>> 8a6ea71e
 }
 
 // remember to write a function that initializes all the editing stuff if the neonview parent doesn't have a SquareEdit object initialized!!