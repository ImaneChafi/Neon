var express = require('express');
var fs = require('fs');
var multer = require('multer');

var router = express.Router();

//////////////////
/// Index routes//
//////////////////

//Main Page
router.route('/')
    .get(function (req, res) {
        fs.readdir(__base + 'public/uploads/mei', function(err, files){
            if (err) {
                res.status(500).send(err);
                return 
            }
        if (files.length != 0){
            res.render('index', {'files': files});
        }
        else{
            res.render('index', {'nofiles': "No files Uploaded", 'files': files});
<<<<<<< HEAD
        } 
    });
});                                                                      
=======
        }    
     });
});
>>>>>>> 10737652

//File upload using Multer
var storage = multer.diskStorage({
    destination: function ( req, file, cb ) {
        cb(null,  __dirname + '../../../public/uploads');
    },   
    filename: function ( req, file, cb ) {
        cb(null, file.originalname);
    }
});

var upload = multer({ 
    storage: storage,
    limits: {filesize: 1000000, files: 2} ,
}).array('resource', 2);

router.route('/upload_file')
    .post(function(req, res) {
        upload(req, res, function (err) {
            //Check if two files were uploaded
            if (req.files.length != 2){
                for (i=0; i<req.files.length; i++){
                    fs.unlink( __base + 'public/uploads/' + req.files[i].originalname, function (err){
                        if (err){
                            return console.log("Failed to delete file");
                        }
                    });  
                }
                fs.readdir(__base + 'public/uploads/mei', function(err, files){
                    res.render('index', {'files': files, 'err': "Error: must upload two files"});
                });
                return;    
            }
            //rename img file to have same name as MEI
            var files = [req.files[0].originalname, req.files[1].originalname];
            var meiSplit = files[0].split(".", 2);
            var filename = meiSplit[0];
            var meiext = meiSplit[1];
            var imgext = files[1].split(".", 2)[1];
            var newImg = filename + "." + imgext;

            //Check if valid filetypes
            if (meiext != "mei" || imgext != "png"){
                for (i=0; i<files.length; i++){
                    fs.unlink( __base + 'public/uploads/' + files[i], function (err){
                        if (err){
                            return console.log("Failed to delete file");
                        }
                    })
                }
                fs.readdir(__base + 'public/uploads/mei', function(err, files){
                    res.render('index', {'files': files, 'err': "Error: Invalid file type"});
                });
                return;
            }
            //Move files into their folders
            else{
                //Move MEI file
                fs.rename(__base + 'public/uploads/' + files[0], __base + 'public/uploads/mei/'+ files[0], function (err){
                    if (err){
                        return console.log("Failed to rename file");
                    }
                });
                //Move PNG file
                fs.rename(__base + 'public/uploads/' + files[1], __base + 'public/uploads/png/' + newImg, function (err){
                    if (err){
                        return console.log("Failed to rename file");
                    }
                });
<<<<<<< HEAD
                //Copy MEI file to backup 
=======
                //write to backup folder
>>>>>>> 10737652
                fs.createReadStream(__base + 'public/uploads/mei/' + files[0])
                    .pipe(fs.createWriteStream(__base + 'public/uploads/backup/' + files[0]));
            }
            //Reload page
            res.redirect('/');
        });
    });

//Delete file TODO: Optimize function with regex
router.route('/delete/:filename')
    .get(function (req, res){
        meifile = req.params.filename;
        pngfile = meifile.split('.')[0] + ".png";
        //delete file from all folders
        fs.unlink( __base + 'public/uploads/mei/' + meifile, function (err){
            if (err){
                return console.log("failed to delete mei file");
            }
        });
        fs.unlink( __base + 'public/uploads/backup/' + meifile, function (err){
            if (err){
                return console.log("failed to delete backup mei file");
            }
        });
        fs.unlink( __base + 'public/uploads/png/' + pngfile, function (err){
            if (err){
                return console.log("failed to delete png file");
            }
        });
        res.redirect('/');
    });
    
// redirect to editor
router.route('/edit/:filename')
    .get(function (req, res) {
<<<<<<< HEAD
        var mei = req.params.filename;
        var bgimg = mei.split('.', 2)[0] + ".png";
        // Feeds the entire path for compatability with rodan
        res.render('editor', {'meifile': "/uploads/mei/" + mei, 'bgimg': "/uploads/png/" + bgimg});
    });
=======
        res.render('editor', {'meifile': req.params.filename});
});
>>>>>>> 10737652

/////////////////
/// NEON routes//
/////////////////

<<<<<<< HEAD
// router.route('/save/:filename')
// .post(function (req, res) {
//     fs.writeFile(__base + 'public/mei/' + req.body.fileName, 
//         req.body.meiData,
//         function(err) {
//             if(err) {
//                 return console.log(err);
//             }
//         }
//     )
//     console.log("File saved to " + req.body.fileName);
// });
=======
router.route('/save/:filename')
.post(function (req, res) {
    fs.writeFile(__base + 'public/uploads/mei/' + req.body.fileName, 
        req.body.meiData,
        function(err) {
            if(err) { 
                return console.log(err);
            }
        }
    )
    console.log("File saved to " + req.body.fileName);
});
>>>>>>> 10737652

router.route('/revert/:filename')
    .post(function(req, res){
        var file = req.params.filename;
        fs.createReadStream(__base + 'public/uploads/backup/' + file)
            .pipe(fs.createWriteStream(__base + 'public/uploads/mei/' + file));
        
        res.redirect('/edit/' + file);
});

module.exports = router;<|MERGE_RESOLUTION|>--- conflicted
+++ resolved
@@ -21,15 +21,9 @@
         }
         else{
             res.render('index', {'nofiles': "No files Uploaded", 'files': files});
-<<<<<<< HEAD
         } 
     });
 });                                                                      
-=======
-        }    
-     });
-});
->>>>>>> 10737652
 
 //File upload using Multer
 var storage = multer.diskStorage({
@@ -99,11 +93,7 @@
                         return console.log("Failed to rename file");
                     }
                 });
-<<<<<<< HEAD
                 //Copy MEI file to backup 
-=======
-                //write to backup folder
->>>>>>> 10737652
                 fs.createReadStream(__base + 'public/uploads/mei/' + files[0])
                     .pipe(fs.createWriteStream(__base + 'public/uploads/backup/' + files[0]));
             }
@@ -139,35 +129,16 @@
 // redirect to editor
 router.route('/edit/:filename')
     .get(function (req, res) {
-<<<<<<< HEAD
         var mei = req.params.filename;
         var bgimg = mei.split('.', 2)[0] + ".png";
         // Feeds the entire path for compatability with rodan
         res.render('editor', {'meifile': "/uploads/mei/" + mei, 'bgimg': "/uploads/png/" + bgimg});
     });
-=======
-        res.render('editor', {'meifile': req.params.filename});
-});
->>>>>>> 10737652
 
 /////////////////
 /// NEON routes//
 /////////////////
 
-<<<<<<< HEAD
-// router.route('/save/:filename')
-// .post(function (req, res) {
-//     fs.writeFile(__base + 'public/mei/' + req.body.fileName, 
-//         req.body.meiData,
-//         function(err) {
-//             if(err) {
-//                 return console.log(err);
-//             }
-//         }
-//     )
-//     console.log("File saved to " + req.body.fileName);
-// });
-=======
 router.route('/save/:filename')
 .post(function (req, res) {
     fs.writeFile(__base + 'public/uploads/mei/' + req.body.fileName, 
@@ -180,7 +151,6 @@
     )
     console.log("File saved to " + req.body.fileName);
 });
->>>>>>> 10737652
 
 router.route('/revert/:filename')
     .post(function(req, res){
