--- conflicted
+++ resolved
@@ -18,16 +18,6 @@
             }
         res.render('index', {'files': files});
     });
-<<<<<<< HEAD
-});
-
-//File upload
-var storage = multer.diskStorage({
-    destination: __dirname + '../../../public/uploads', 
-    limits: {filesize: 1000000, files: 2} ,
-    filename: function ( req, file, cb ) {
-        cb( null, file.originalname);
-=======
 });                                                                      
 
 //File upload using Multer
@@ -37,19 +27,13 @@
     },   
     filename: function ( req, file, cb ) {
         cb(null, file.originalname);
->>>>>>> e159bae8
     }
 });
 
 var upload = multer({ 
-<<<<<<< HEAD
-    storage: storage 
-});
-=======
     storage: storage,
     limits: {filesize: 1000000, files: 2} ,
 }).array('resource', 2);
->>>>>>> e159bae8
 
 router.route('/upload_file')
     .post(function(req, res) {
@@ -119,21 +103,6 @@
         res.redirect('/');
     });
 
-<<<<<<< HEAD
-//Delete file
-router.route('/delete/:filename')
-    .get(function (req, res){
-        file = req.params.filename;
-        fs.unlink( __base + 'public/uploads/mei/' + file, function (err){
-            if (err){
-                console.log("failed to delete file");
-            }
-        })
-        res.redirect('/');
-    });
-
-=======
->>>>>>> e159bae8
 //Redirect
 router.route('/edit/:filename')
     .get(function (req, res) {
