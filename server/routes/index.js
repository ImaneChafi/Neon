--- conflicted
+++ resolved
@@ -95,13 +95,9 @@
 // Delete file TODO: Optimize function with regex
 router.route('/delete/:filename')
   .get(function (req, res) {
-<<<<<<< HEAD
     if (!isUserInputValid(req.params.filename)) {
       res.status(403).send('Forbidden');
     }
-=======
-    console.log(req.params.filename);
->>>>>>> e027c27a
     var meifile = req.params.filename;
     var pngfile = meifile.split('.')[0] + '.png';
     // delete file from all folders
@@ -120,6 +116,9 @@
 
 // Delete IIIF files
 router.route('/delete/:label/:rev').get((req, res) => {
+  if (!isUserInputValid(req.params.label) || !isUserInputValid(req.params.rev)) {
+    res.status(403).send('Forbidden');
+  }
   let path = __base + 'public/uploads/iiif/' + req.params.label + '/' + req.params.rev;
   fs.remove(path, (err) => {
     if (err) {
@@ -159,19 +158,10 @@
   });
 
 // redirect to salzinnes editor
-<<<<<<< HEAD
-router.route('/edit-iiif/:label/:rev')
-  .get(function (req, res) {
-    if (!isUserInputValid(req.params.label) || !isUserInputValid(req.params.rev)) {
-      res.status(403).send('Forbidden');
-    }
-    let label = req.params.label + '/' + req.params.rev;
-    fs.readFile(__base + 'public/uploads/iiif/' + label + '/manifest.link', (err, data) => {
-      if (err) {
-        console.error('Could not find manifest for IIIF entry with label ' + label);
-        console.error(err);
-=======
 router.route('/edit-iiif/:label/:rev').get((req, res) => {
+  if (!isUserInputValid(req.params.label) || !isUserInputValid(req.params.rev)) {
+    res.status(403).send('Forbidden');
+  }
   let path = req.params.label + '/' + req.params.rev;
   fs.readFile(__base + 'public/uploads/iiif/' + path + '/metadata.json', (err, data) => {
     if (err) {
@@ -212,7 +202,6 @@
         res.render('add-iiif', { messages: error });
       } else if (!response.statusCode === 200) {
         res.render('add-iiif', { messages: 'Received status code ' + response.statusCode });
->>>>>>> e027c27a
       } else {
         let manifest;
         try {
@@ -232,6 +221,9 @@
             statusCode: '400 - Bad Request',
             message: 'The provided manifest does not have a label and cannot be processed.'
           });
+        }
+        if (!isUserInputValid(label) || !isUserInputValid(req.body.revision)) {
+          res.status(403).send('Forbidden');
         }
         let directoryExists = true;
         try {
@@ -266,6 +258,9 @@
 });
 
 router.route('/add-mei-iiif/:label/:rev').post(upload.array('mei'), function (req, res) {
+  if (!isUserInputValid(req.params.label) || !isUserInputValid(req.params.rev)) {
+    res.status(403).send('Forbidden');
+  }
   // Get metadata
   let metadata;
   try {
@@ -326,6 +321,9 @@
 });
 
 router.route('/associate-mei-iiif/:label/:rev').post(function (req, res) {
+  if (!isUserInputValid(req.params.label) || !isUserInputValid(req.params.rev)) {
+    res.status(403).send('Forbidden');
+  }
   // Load metadata file
   let metadata;
   try {
