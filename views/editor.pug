html
  head
<<<<<<< HEAD
    title Neon2

  body
    .navbar.is-light
      .navbar-brand
        a.navbar-item(href='../')
          p Neon2
        a.navbar-item
          #dropdown_toggle
            button.button#edit_mode Edit MEI
=======
    title Neon3
    block scripts
      // Static Files
      script(src='/js/verovio-toolkit.js', type='text/javascript')
      script(src='/js/jquery.js', type='text/javascript')
      script(src='/js/d3.js', type='text/javascript')
      // Style Sheets
      link(rel='stylesheet', href='https://cdnjs.cloudflare.com/ajax/libs/bulma/0.7.1/css/bulma.min.css')
      link(rel='stylesheet', href='/css/bulma-slider.min.css')
      link(rel='stylesheet', href='/css/style.css')
      script(src='/js/bulma-slider.min.js' type='text/javascript')
      script(defer='', src='https://use.fontawesome.com/releases/v5.0.7/js/all.js')
      // Source Files
      script(src='/src/Neon.js', type='text/javascript')
      script(src='/src/DragHandler.js', type='text/javascript')
      script(src='/src/Navbar.js', type='text/javascript')
      script(src='/src/InfoBox.js', type='text/javascript')
      script(src='/src/ZoomHandler.js', type='text/javascript')
      script(src='/src/CursorHandler.js', type='text/javascript')
      script(src='/src/ViewControls.js', type='text/javascript')
      script(src='/src/InsertControls.js', type='text/javascript')
      script(src='/src/EditControls.js', type='text/javascript')
  body
   
    .navbar.is-light
      .navbar-brand
        a.navbar-item(href='../')
          p Neon3
      .navbar-item.has-dropdown.is-hoverable
        a.navbar-link File
        .navbar-dropdown
          a#getmei.navbar-item(href='', download='') Download MEI
          a#getpng.navbar-item(href='', download='') Download PNG
          a#revert.navbar-item(href='') Revert
>>>>>>> 10737652
    .columns
      .column#svg_output.is-two-thirds.box(style={overflow: "hidden"})
      .column.is-one-third
        .panel
<<<<<<< HEAD
          p.panel-heading Controls
          a.panel-block.has-text-centered
            button.button#reset-zoom Zoom
            input.slider.is-fullwidth#zoomSlider(step="5", min="25", max="200", value="100", type="range")
=======
          p.panel-heading Display
          a.panel-block.has-text-centered
            button.button#reset-zoom Zoom
            input.slider.is-fullwidth#zoomSlider(step="5", min="25", max="100", value="50", type="range")
>>>>>>> 10737652
            output#zoomOutput(for="zoomSlider") 100
          a.panel-block.has-text-centered
            button.button#reset-opacity Neume Opacity
            input.slider.is-fullwidth#opacitySlider(step="5", min="0", max="100", value="100", type="range")
            output#opacityOutput(for="opacitySlider") 100
          a.panel-block.has-text-centered
            button.button#reset-bg-opacity Image Opacity
            input.slider.is-fullwidth#bgOpacitySlider(step="5", min="0", max="100", value="100", type="range")
            output#bgOpacityOutput(for="bgOpacitySlider") 100
          a.panel-block
            label.checkbox Display Text: 
              input.checkbox#displayText(type="checkbox")
<<<<<<< HEAD
        #neume_info
      script(type='text/javascript').
        var meiFile = "#{meifile}";
        var bgImg = "#{bgimg}";
      script(src='/editor.js')
=======
          p.panel-heading Insert
          p.panel-tabs
            a#neumeTab.insertTab.is-active Neume
            a#clefTab.insertTab Clef
            a#systemTab.insertTab System
            a#divisionTab.insertTab Division
          a.panel-block.has-text-centered
            div#insert_data.field.is-grouped
          p.panel-heading Edit
        #neume_info
        script(type='text/javascript').
          var neon = new Neon({
            meifile: "#{meifile}"
          });


          
>>>>>>> 10737652
<|MERGE_RESOLUTION|>--- conflicted
+++ resolved
@@ -1,9 +1,7 @@
 html
   head
-<<<<<<< HEAD
     title Neon2
-
-  body
+  body  
     .navbar.is-light
       .navbar-brand
         a.navbar-item(href='../')
@@ -11,57 +9,14 @@
         a.navbar-item
           #dropdown_toggle
             button.button#edit_mode Edit MEI
-=======
-    title Neon3
-    block scripts
-      // Static Files
-      script(src='/js/verovio-toolkit.js', type='text/javascript')
-      script(src='/js/jquery.js', type='text/javascript')
-      script(src='/js/d3.js', type='text/javascript')
-      // Style Sheets
-      link(rel='stylesheet', href='https://cdnjs.cloudflare.com/ajax/libs/bulma/0.7.1/css/bulma.min.css')
-      link(rel='stylesheet', href='/css/bulma-slider.min.css')
-      link(rel='stylesheet', href='/css/style.css')
-      script(src='/js/bulma-slider.min.js' type='text/javascript')
-      script(defer='', src='https://use.fontawesome.com/releases/v5.0.7/js/all.js')
-      // Source Files
-      script(src='/src/Neon.js', type='text/javascript')
-      script(src='/src/DragHandler.js', type='text/javascript')
-      script(src='/src/Navbar.js', type='text/javascript')
-      script(src='/src/InfoBox.js', type='text/javascript')
-      script(src='/src/ZoomHandler.js', type='text/javascript')
-      script(src='/src/CursorHandler.js', type='text/javascript')
-      script(src='/src/ViewControls.js', type='text/javascript')
-      script(src='/src/InsertControls.js', type='text/javascript')
-      script(src='/src/EditControls.js', type='text/javascript')
-  body
-   
-    .navbar.is-light
-      .navbar-brand
-        a.navbar-item(href='../')
-          p Neon3
-      .navbar-item.has-dropdown.is-hoverable
-        a.navbar-link File
-        .navbar-dropdown
-          a#getmei.navbar-item(href='', download='') Download MEI
-          a#getpng.navbar-item(href='', download='') Download PNG
-          a#revert.navbar-item(href='') Revert
->>>>>>> 10737652
     .columns
       .column#svg_output.is-two-thirds.box(style={overflow: "hidden"})
       .column.is-one-third
         .panel
-<<<<<<< HEAD
           p.panel-heading Controls
           a.panel-block.has-text-centered
             button.button#reset-zoom Zoom
             input.slider.is-fullwidth#zoomSlider(step="5", min="25", max="200", value="100", type="range")
-=======
-          p.panel-heading Display
-          a.panel-block.has-text-centered
-            button.button#reset-zoom Zoom
-            input.slider.is-fullwidth#zoomSlider(step="5", min="25", max="100", value="50", type="range")
->>>>>>> 10737652
             output#zoomOutput(for="zoomSlider") 100
           a.panel-block.has-text-centered
             button.button#reset-opacity Neume Opacity
@@ -74,28 +29,8 @@
           a.panel-block
             label.checkbox Display Text: 
               input.checkbox#displayText(type="checkbox")
-<<<<<<< HEAD
         #neume_info
       script(type='text/javascript').
         var meiFile = "#{meifile}";
         var bgImg = "#{bgimg}";
-      script(src='/editor.js')
-=======
-          p.panel-heading Insert
-          p.panel-tabs
-            a#neumeTab.insertTab.is-active Neume
-            a#clefTab.insertTab Clef
-            a#systemTab.insertTab System
-            a#divisionTab.insertTab Division
-          a.panel-block.has-text-centered
-            div#insert_data.field.is-grouped
-          p.panel-heading Edit
-        #neume_info
-        script(type='text/javascript').
-          var neon = new Neon({
-            meifile: "#{meifile}"
-          });
-
-
-          
->>>>>>> 10737652
+      script(src='/editor.js')