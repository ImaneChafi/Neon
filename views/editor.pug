--- conflicted
+++ resolved
@@ -10,11 +10,7 @@
       link(rel='stylesheet', href='https://cdnjs.cloudflare.com/ajax/libs/bulma/0.7.1/css/bulma.min.css')
       // Source Files
       script(src='/src/Neon.js', type='text/javascript')
-<<<<<<< HEAD
-      script(src='/src/DragController.js', type='text/javascript')
-=======
       script(src='/src/InfoController.js', type='text/javascript')
->>>>>>> 92043018
       script(src='/src/ZoomController.js', type='text/javascript')
   body
     .columns
