--- conflicted
+++ resolved
@@ -16,11 +16,7 @@
 section.container
   h3.subtitle
   | Score Selection:
-<<<<<<< HEAD
   p.has-text-danger= nofiles
-=======
-  p= nofiles
->>>>>>> 10737652
   ul
     each file in files
       li
