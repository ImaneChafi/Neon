html
block head
    title Neon2
    block sripts
    link(rel='stylesheet', href='https://cdnjs.cloudflare.com/ajax/libs/bulma/0.7.1/css/bulma.min.css')
    script(defer='', src='https://use.fontawesome.com/releases/v5.0.7/js/all.js')
block body
section.hero.is-info
  .hero-body
    .container
        h1.title
          | Neon2
        h2.subtitle
<<<<<<< HEAD
        section
            | Score Selection:
            ul
              each file in files
                li
                  a(href='/edit/' + file)= file 
                  a(href='/delete/' + file)
                    span.icon
                      i.fas.fa-times
        h3.subtitle
        section
          | Score Upload: 
          form(action='/upload_file', enctype='multipart/form-data', method='post')
              | select an MEI file to upload: 
              input(type='file', name='resource') 
              | select a PNG file to upload: 
              input(type='file', name='resource')
              input(type='submit', value='Upload')
=======
          | Neon2 is a browser-based score editor used to manipulate digitally encoded early music notation.
        
section.container
  h3.subtitle
  | Score Selection:
  ul
    each file in files
      li
        a(href='/edit/' + file)= file 
        a(href='/delete/' + file)
          span.icon
             i.fas.fa-times

section.container
  h3.subtitle
  | Score Upload: 
  form(action='/upload_file', enctype='multipart/form-data', method='post')
      | select an MEI file to upload: 
      input(type='file', name='resource')
      br 
      | select a PNG file to upload: 
      input(type='file', name='resource')
      br
      input(type='submit', value='Upload')

section.container
  p.has-text-danger #{err}
        
        
      
      
>>>>>>> e159bae8
<|MERGE_RESOLUTION|>--- conflicted
+++ resolved
@@ -11,26 +11,6 @@
         h1.title
           | Neon2
         h2.subtitle
-<<<<<<< HEAD
-        section
-            | Score Selection:
-            ul
-              each file in files
-                li
-                  a(href='/edit/' + file)= file 
-                  a(href='/delete/' + file)
-                    span.icon
-                      i.fas.fa-times
-        h3.subtitle
-        section
-          | Score Upload: 
-          form(action='/upload_file', enctype='multipart/form-data', method='post')
-              | select an MEI file to upload: 
-              input(type='file', name='resource') 
-              | select a PNG file to upload: 
-              input(type='file', name='resource')
-              input(type='submit', value='Upload')
-=======
           | Neon2 is a browser-based score editor used to manipulate digitally encoded early music notation.
         
 section.container
@@ -61,5 +41,4 @@
         
         
       
-      
->>>>>>> e159bae8
+      