function ZoomController (neon) {
    var svg = d3.select("#svg_container");
    
    var transform = d3.zoomIdentity;
    var unitX = 10;
    var unitY = unitX;
    var dragCoordinates = [0.0, 0.0];

    function resetZoomAndPan () {
        selectSvgContainer();
        d3.zoom().scaleTo(svg, 1);
        transform = d3.zoomTransform(svg.node());
        svg.attr("transform", transform);
        $("#zoomSlider").val(100);
        $("#zoomOutput").val(100);

        d3.zoom().translateTo(svg, neon.pageWidth/2, neon.pageHeight/2);
        transform = d3.zoomTransform(svg.node());
        svg.attr("transform", transform);
    }

    // Zoom by relative k
    // newK = oldK * k
    function zoom (k) {
        selectSvgContainer();
        d3.zoom().scaleBy(svg, k);
        transform = d3.zoomTransform(svg.node());
        svg.attr("transform", transform);
    }

<<<<<<< HEAD
    // Translate svg by relative x and y
=======
    function zoomTo (k) {
        selectSvgContainer();
        d3.zoom().scaleTo(svg, k);
        transform = d3.zoomTransform(svg.node());
        svg.attr("transform", transform);
    }

>>>>>>> 485c2791
    function translate (xDiff, yDiff) {
        selectSvgContainer();
        d3.zoom().translateBy(svg, xDiff, yDiff);
        transform = d3.zoomTransform(svg.node());
        svg.attr("transform", transform);
    }

    // Restore an svg to whatever the previous
    // transformation was. Used when verovio
    // produces a new svg on each edit action
    // so it doesn't reset.
    function restoreTransformation () {
        selectSvgContainer();
        d3.zoom().transform(svg, transform);
        svg.attr("transform", d3.zoomTransform(svg.node()));
    }

    function selectSvgContainer () {
        svg = d3.select("#svg_container");
    }

    function startDrag () {
        dragCoordinates = [d3.event.x, d3.event.y];
    }

    function dragging () {
        translate(
            (d3.event.x - dragCoordinates[0]) / transform.k,
            (d3.event.y - dragCoordinates[1]) / transform.k
        );
        dragCoordinates[0] = d3.event.x;
        dragCoordinates[1] = d3.event.y;
    }

    ZoomController.prototype.constructor = ZoomController;
    ZoomController.prototype.resetZoomAndPan = resetZoomAndPan;
    ZoomController.prototype.zoom = zoom;
    ZoomController.prototype.zoomTo = zoomTo;
    ZoomController.prototype.translate = translate;
    ZoomController.prototype.restoreTransformation = restoreTransformation;
    ZoomController.prototype.startDrag = startDrag;
    ZoomController.prototype.dragging = dragging;
}<|MERGE_RESOLUTION|>--- conflicted
+++ resolved
@@ -28,9 +28,6 @@
         svg.attr("transform", transform);
     }
 
-<<<<<<< HEAD
-    // Translate svg by relative x and y
-=======
     function zoomTo (k) {
         selectSvgContainer();
         d3.zoom().scaleTo(svg, k);
@@ -38,7 +35,7 @@
         svg.attr("transform", transform);
     }
 
->>>>>>> 485c2791
+    // Translate svg by relative x and y
     function translate (xDiff, yDiff) {
         selectSvgContainer();
         d3.zoom().translateBy(svg, xDiff, yDiff);
