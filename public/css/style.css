--- conflicted
+++ resolved
@@ -11,11 +11,7 @@
     height: 42px;
 }
 
-<<<<<<< HEAD
-.insertelLong {
-=======
 .insertsys {
->>>>>>> 8998289a
     width: 100px;
     height: 42px;
 }