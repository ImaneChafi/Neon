--- conflicted
+++ resolved
@@ -2,30 +2,21 @@
 
 let mei = getGetParam('page');
 
-<<<<<<< HEAD
 // Since in local mode there are no GET parameters, mei will be null
 if (mei === null) {
-    var view = new NeonView({
-        meifile: "",
-        bgimg: "",
-        mode: "local",
-        raw: "true"
-    });
+  NeonView({
+    meifile: '',
+    bgimg: '',
+    mode: 'local',
+    raw: 'true'
+  });
+} else {
+  NeonView({
+    meifile: './mei/' + mei + '.mei',
+    bgimg: './img/' + mei + '.png',
+    mode: 'pages'
+  });
 }
-else {
-    var view = new NeonView({
-        meifile: "./mei/" + mei + ".mei",
-        bgimg: "./img/" + mei + ".png",
-        mode: "pages"
-    });
-}
-=======
-NeonView({
-  meifile: './mei/' + mei + '.mei',
-  bgimg: './img/' + mei + '.png',
-  mode: 'pages'
-});
->>>>>>> 4ec9e7d7
 
 function getGetParam (paramName) {
   let result = null;
